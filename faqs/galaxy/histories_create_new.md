---
title: Creating a new history
description: Histories are an important part of Galaxy, most people use a new history for every new analysis. Always make sure to give your histories good names, so you can easily find your results back later.
area: histories
box_type: tip
layout: faq
---


<<<<<<< HEAD
Click the {% icon new-history %} icon at the top of the history panel
=======
Click the {% icon new-history %} icon at the top of the history panel.

If the {% icon new-history %} is missing:
1. Click on the {% icon galaxy-gear %} icon (**History options**) on the top of the history panel
2. Select the option **Create New** from the menu
>>>>>>> dae1031e
<|MERGE_RESOLUTION|>--- conflicted
+++ resolved
@@ -6,13 +6,8 @@
 layout: faq
 ---
 
-
-<<<<<<< HEAD
-Click the {% icon new-history %} icon at the top of the history panel
-=======
 Click the {% icon new-history %} icon at the top of the history panel.
 
 If the {% icon new-history %} is missing:
 1. Click on the {% icon galaxy-gear %} icon (**History options**) on the top of the history panel
-2. Select the option **Create New** from the menu
->>>>>>> dae1031e
+2. Select the option **Create New** from the menu