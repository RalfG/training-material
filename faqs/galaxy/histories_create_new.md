---
title: Creating a new history
description: Histories are an important part of Galaxy, most people use a new history for every new analysis. Always make sure to give your histories good names, so you can easily find your results back later.
area: histories
box_type: tip
layout: faq
---


<<<<<<< HEAD
- Click the {% icon new-history %} icon at the top of the history panel
- If the {% icon new-history %} is missing:
    1. Click on the {% icon galaxy-gear %} icon (**History options**) on the top of the history panel
    2. Select the option **Create New** from the menu
=======
Click the {% icon new-history %} icon at the top of the history panel.

If the {% icon new-history %} is missing:
1. Click on the {% icon galaxy-gear %} icon (**History options**) on the top of the history panel
2. Select the option **Create New** from the menu
>>>>>>> 384d3095
<|MERGE_RESOLUTION|>--- conflicted
+++ resolved
@@ -7,15 +7,8 @@
 ---
 
 
-<<<<<<< HEAD
-- Click the {% icon new-history %} icon at the top of the history panel
-- If the {% icon new-history %} is missing:
-    1. Click on the {% icon galaxy-gear %} icon (**History options**) on the top of the history panel
-    2. Select the option **Create New** from the menu
-=======
 Click the {% icon new-history %} icon at the top of the history panel.
 
 If the {% icon new-history %} is missing:
 1. Click on the {% icon galaxy-gear %} icon (**History options**) on the top of the history panel
-2. Select the option **Create New** from the menu
->>>>>>> 384d3095
+2. Select the option **Create New** from the menu