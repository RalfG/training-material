GEM
  remote: https://rubygems.org/
  specs:
    addressable (2.8.5)
      public_suffix (>= 2.0.2, < 6.0)
    awesome_bot (1.20.0)
      parallel (= 1.20.1)
    bibtex-ruby (6.0.0)
      latex-decode (~> 0.0)
    citeproc (1.0.10)
      namae (~> 1.0)
    citeproc-ruby (2.0.0)
      citeproc (~> 1.0, >= 1.0.9)
      csl (~> 2.0)
    colorator (1.1.0)
    commander (4.6.0)
      highline (~> 2.0.0)
    concurrent-ruby (1.2.2)
    csl (2.0.0)
      namae (~> 1.0)
      rexml
    csl-styles (2.0.1)
      csl (~> 2.0)
    em-websocket (0.5.3)
      eventmachine (>= 0.12.9)
      http_parser.rb (~> 0)
    ethon (0.16.0)
      ffi (>= 1.15.0)
    eventmachine (1.2.7)
    fastimage (2.2.7)
    ffi (1.16.2)
    forwardable-extended (2.6.0)
<<<<<<< HEAD
    google-protobuf (3.24.1-x86_64-linux)
=======
    google-protobuf (3.24.3-x86_64-linux)
    highline (2.0.3)
>>>>>>> 4b9d0871
    html-proofer (4.4.3)
      addressable (~> 2.3)
      mercenary (~> 0.3)
      nokogiri (~> 1.13)
      parallel (~> 1.10)
      rainbow (~> 3.0)
      typhoeus (~> 1.3)
      yell (~> 2.0)
      zeitwerk (~> 2.5)
    http_parser.rb (0.8.0)
    i18n (1.14.1)
      concurrent-ruby (~> 1.0)
    jekyll (4.3.2)
      addressable (~> 2.4)
      colorator (~> 1.0)
      em-websocket (~> 0.5)
      i18n (~> 1.0)
      jekyll-sass-converter (>= 2.0, < 4.0)
      jekyll-watch (~> 2.0)
      kramdown (~> 2.3, >= 2.3.1)
      kramdown-parser-gfm (~> 1.0)
      liquid (~> 4.0)
      mercenary (>= 0.3.6, < 0.5)
      pathutil (~> 0.9)
      rouge (>= 3.0, < 5.0)
      safe_yaml (~> 1.0)
      terminal-table (>= 1.8, < 4.0)
      webrick (~> 1.7)
    jekyll-feed (0.17.0)
      jekyll (>= 3.7, < 5.0)
    jekyll-redirect-from (0.16.0)
      jekyll (>= 3.3, < 5.0)
    jekyll-sass-converter (3.0.0)
      sass-embedded (~> 1.54)
    jekyll-watch (2.2.1)
      listen (~> 3.0)
    kramdown (2.4.0)
      rexml
    kramdown-parser-gfm (1.1.0)
      kramdown (~> 2.0)
    kwalify (0.7.2)
    latex-decode (0.4.0)
    liquid (4.0.4)
    listen (3.8.0)
      rb-fsevent (~> 0.10, >= 0.10.3)
      rb-inotify (~> 0.9, >= 0.9.10)
    mercenary (0.4.0)
    namae (1.1.1)
    nokogiri (1.15.4-x86_64-linux)
      racc (~> 1.4)
    parallel (1.20.1)
    pathutil (0.16.2)
      forwardable-extended (~> 2.6)
<<<<<<< HEAD
    pkg-config (1.5.1)
    public_suffix (5.0.1)
    racc (1.7.1)
    rainbow (3.1.1)
=======
    pkg-config (1.5.5)
    public_suffix (5.0.3)
    racc (1.7.1)
    rainbow (3.1.1)
    rake (13.1.0)
>>>>>>> 4b9d0871
    rb-fsevent (0.11.2)
    rb-inotify (0.10.1)
      ffi (~> 1.0)
    rexml (3.2.6)
    rouge (4.1.3)
    rubyzip (2.3.2)
    safe_yaml (1.0.5)
<<<<<<< HEAD
    sass-embedded (1.57.1-x86_64-linux-gnu)
      google-protobuf (~> 3.21)
=======
    sass-embedded (1.69.5)
      google-protobuf (~> 3.23)
      rake (>= 13.0.0)
>>>>>>> 4b9d0871
    terminal-table (3.0.2)
      unicode-display_width (>= 1.1.1, < 3)
    typhoeus (1.4.0)
      ethon (>= 0.9.0)
    unicode-display_width (2.5.0)
    webrick (1.8.1)
    yell (2.2.2)
    zeitwerk (2.6.12)

PLATFORMS
  x86_64-linux

DEPENDENCIES
  addressable
  awesome_bot
  bibtex-ruby
  citeproc-ruby
  commander
  csl-styles
  fastimage
  html-proofer (< 5.0.0)
  jekyll
  jekyll-feed
  jekyll-redirect-from
  kwalify
  nokogiri (>= 1.10.4)
  pkg-config
  rubyzip (~> 2.3.0)
  webrick

BUNDLED WITH
<<<<<<< HEAD
   2.4.18
=======
   2.4.20
>>>>>>> 4b9d0871
<|MERGE_RESOLUTION|>--- conflicted
+++ resolved
@@ -30,12 +30,8 @@
     fastimage (2.2.7)
     ffi (1.16.2)
     forwardable-extended (2.6.0)
-<<<<<<< HEAD
-    google-protobuf (3.24.1-x86_64-linux)
-=======
     google-protobuf (3.24.3-x86_64-linux)
     highline (2.0.3)
->>>>>>> 4b9d0871
     html-proofer (4.4.3)
       addressable (~> 2.3)
       mercenary (~> 0.3)
@@ -89,18 +85,11 @@
     parallel (1.20.1)
     pathutil (0.16.2)
       forwardable-extended (~> 2.6)
-<<<<<<< HEAD
-    pkg-config (1.5.1)
-    public_suffix (5.0.1)
-    racc (1.7.1)
-    rainbow (3.1.1)
-=======
     pkg-config (1.5.5)
     public_suffix (5.0.3)
     racc (1.7.1)
     rainbow (3.1.1)
     rake (13.1.0)
->>>>>>> 4b9d0871
     rb-fsevent (0.11.2)
     rb-inotify (0.10.1)
       ffi (~> 1.0)
@@ -108,14 +97,9 @@
     rouge (4.1.3)
     rubyzip (2.3.2)
     safe_yaml (1.0.5)
-<<<<<<< HEAD
-    sass-embedded (1.57.1-x86_64-linux-gnu)
-      google-protobuf (~> 3.21)
-=======
     sass-embedded (1.69.5)
       google-protobuf (~> 3.23)
       rake (>= 13.0.0)
->>>>>>> 4b9d0871
     terminal-table (3.0.2)
       unicode-display_width (>= 1.1.1, < 3)
     typhoeus (1.4.0)
@@ -147,8 +131,4 @@
   webrick
 
 BUNDLED WITH
-<<<<<<< HEAD
-   2.4.18
-=======
-   2.4.20
->>>>>>> 4b9d0871
+   2.4.20