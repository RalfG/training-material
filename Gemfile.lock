GEM
  remote: https://rubygems.org/
  specs:
    addressable (2.8.1)
      public_suffix (>= 2.0.2, < 6.0)
    awesome_bot (1.20.0)
      parallel (= 1.20.1)
    bibtex-ruby (6.0.0)
      latex-decode (~> 0.0)
    citeproc (1.0.10)
      namae (~> 1.0)
    citeproc-ruby (2.0.0)
      citeproc (~> 1.0, >= 1.0.9)
      csl (~> 2.0)
    colorator (1.1.0)
    concurrent-ruby (1.1.10)
    csl (2.0.0)
      namae (~> 1.0)
      rexml
    csl-styles (2.0.1)
      csl (~> 2.0)
    em-websocket (0.5.3)
      eventmachine (>= 0.12.9)
      http_parser.rb (~> 0)
    ethon (0.16.0)
      ffi (>= 1.15.0)
    eventmachine (1.2.7)
    ffi (1.15.5)
    forwardable-extended (2.6.0)
    google-protobuf (3.21.12)
    google-protobuf (3.21.12-x86_64-linux)
    html-proofer (4.4.3)
      addressable (~> 2.3)
      mercenary (~> 0.3)
      nokogiri (~> 1.13)
      parallel (~> 1.10)
      rainbow (~> 3.0)
      typhoeus (~> 1.3)
      yell (~> 2.0)
      zeitwerk (~> 2.5)
    http_parser.rb (0.8.0)
    i18n (1.12.0)
      concurrent-ruby (~> 1.0)
    jekyll (4.3.1)
      addressable (~> 2.4)
      colorator (~> 1.0)
      em-websocket (~> 0.5)
      i18n (~> 1.0)
      jekyll-sass-converter (>= 2.0, < 4.0)
      jekyll-watch (~> 2.0)
      kramdown (~> 2.3, >= 2.3.1)
      kramdown-parser-gfm (~> 1.0)
      liquid (~> 4.0)
      mercenary (>= 0.3.6, < 0.5)
      pathutil (~> 0.9)
      rouge (>= 3.0, < 5.0)
      safe_yaml (~> 1.0)
      terminal-table (>= 1.8, < 4.0)
      webrick (~> 1.7)
    jekyll-feed (0.17.0)
      jekyll (>= 3.7, < 5.0)
    jekyll-redirect-from (0.16.0)
      jekyll (>= 3.3, < 5.0)
    jekyll-sass-converter (3.0.0)
      sass-embedded (~> 1.54)
    jekyll-watch (2.2.1)
      listen (~> 3.0)
    kramdown (2.4.0)
      rexml
    kramdown-parser-gfm (1.1.0)
      kramdown (~> 2.0)
    kwalify (0.7.2)
    latex-decode (0.4.0)
    liquid (4.0.4)
    listen (3.8.0)
      rb-fsevent (~> 0.10, >= 0.10.3)
      rb-inotify (~> 0.9, >= 0.9.10)
    mercenary (0.4.0)
    mini_portile2 (2.8.1)
    namae (1.1.1)
    nokogiri (1.13.10)
      mini_portile2 (~> 2.8.0)
      racc (~> 1.4)
    nokogiri (1.13.10-x86_64-linux)
      racc (~> 1.4)
    parallel (1.20.1)
    pathutil (0.16.2)
      forwardable-extended (~> 2.6)
    pkg-config (1.5.1)
    public_suffix (5.0.1)
    racc (1.6.2)
    rainbow (3.1.1)
    rake (13.0.6)
    rb-fsevent (0.11.2)
    rb-inotify (0.10.1)
      ffi (~> 1.0)
    rexml (3.2.5)
    rouge (4.0.1)
    safe_yaml (1.0.5)
    sass-embedded (1.57.1)
      google-protobuf (~> 3.21)
      rake (>= 10.0.0)
    terminal-table (3.0.2)
      unicode-display_width (>= 1.1.1, < 3)
    typhoeus (1.4.0)
      ethon (>= 0.9.0)
<<<<<<< HEAD
    unicode-display_width (1.8.0)
=======
    unicode-display_width (2.4.2)
>>>>>>> 0cfe086b
    webrick (1.7.0)
    yell (2.2.2)
    zeitwerk (2.6.6)

PLATFORMS
  ruby
  x86_64-linux

DEPENDENCIES
  addressable
  awesome_bot
  bibtex-ruby
  citeproc-ruby
  csl-styles
  html-proofer
  jekyll
  jekyll-feed
  jekyll-redirect-from
  kwalify
  nokogiri (>= 1.10.4)
  pkg-config
  webrick

BUNDLED WITH
   2.4.2<|MERGE_RESOLUTION|>--- conflicted
+++ resolved
@@ -104,11 +104,7 @@
       unicode-display_width (>= 1.1.1, < 3)
     typhoeus (1.4.0)
       ethon (>= 0.9.0)
-<<<<<<< HEAD
-    unicode-display_width (1.8.0)
-=======
     unicode-display_width (2.4.2)
->>>>>>> 0cfe086b
     webrick (1.7.0)
     yell (2.2.2)
     zeitwerk (2.6.6)
