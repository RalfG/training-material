--- conflicted
+++ resolved
@@ -22,12 +22,7 @@
 
 # Introduction
 
-<<<<<<< HEAD
-This tutorial is based on a workshop that was run in 2019 under the auspices of Australian BioCommons by Michael Charleston, and attended online by hundreds of people across Australia.
-A video recording of that workshop is available on the Australian BioCommons YouTube channel <a href="https://www.youtube.com/watch?v=wAHLgHi7hHI">here</a>.
-=======
 Phylogenetics is essential for comparing biological species and understanding biodiversity for conservation. This tutorial discusses the basic principles and methods of phylogenetic inference and what you can learn from phylogenetic estimation. It is intended to help you make informed decisions about which methods to use in your own research.  
->>>>>>> 82e5bdc1
 
 Using real-life data and standard tools that are (mostly) available in Galaxy the tutorial demonstrates the principles behind a variety of methods used to estimate phylogenetic trees from aligned sequence data or distance data. 
 
