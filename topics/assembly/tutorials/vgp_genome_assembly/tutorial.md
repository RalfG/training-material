---
layout: tutorial_hands_on

title: VGP assembly pipeline
zenodo_link: ''
enable: false
questions:
- what combination of tools can produce the highest quality assembly of vertebrate genomes?
- How can we evaluate how good it is? 
objectives:
- Learn the tools necessary to perform a de novo assembly of a vertebrate genome
- Evaluate the quality of the assembly
time_estimation: '2h'
key_points:
- The take-home messages
- They will appear at the end of the tutorial
contributors:
- delphine-l
- astrovsky01
- gallardoalba

---


# Introduction
{:.no_toc}

An assembly can be defined as a hierarchical data structure that maps the sequence data to a putative reconstruction of the target ({% cite Miller2010 %}). Advances in sequencing technologies over the last few decades have revolutionised the field of genomics, allowing for a reduction in both the time and resources required to carry out de novo genome assembly. Until recently, second-generation DNA sequencing technologies allowed to produced either short highly accurate reads, or error-prone long reads. However, in recent years, third-generation sequencing technologies, usually known as real-time single-molecule sequencing, have become dominant in de novo assembly of large genomes. It uses native DNA fragments to sequence instead of template amplification, avoiding copying errors, sequence-dependent biases and information losses ({% cite Hon2020 %}). An example of such a technology is PacBio Single molecule high-fidelity (HiFi) Sequencing, which enables average read lengths of 10-20 kb with average sequence identity greater than 99%, which is one of the technologies used to generate the data for this tutorial.

Deciphering the structural organisation of complex vertebrate genomes is currently one of the most important problems in genomics. ({% cite Frenkel2012 %}). However, despite the great progress made in recent years, a key question remain to be answered: what combination of data and tools can produce the highest quality assembly? In order to adequately answer this question, it is necessary to analyse two of the main factors that determine the difficulty of genome assembly processes: repeated sequences and heterozigosity.

Repetitive sequences can be grouped into two categories: interspersed repeats, such as transposable elements (TE) that occur at multiple loci throughout the genome, and tandem repeats (TR), that occur at a single locus ({% cite Trresen2019 %}). Repetitive sequences, and TE in particular, are an important component of eukariotes genomes, constituting more than a third of the genome in the case of mammals ({% cite SoteroCaio2017 %}, {% cite Chalopin2015 %}). In the case of tamdem repeats, various estimates suggest that they are present in at least one third of human protein sequences ({% cite Marcotte1999 %}). TE content is probably the main factor contributing to fragmented genomes, specially in the case of large genomes, as its content is highly correlated with genome size ({% cite SoteroCaio2017 %}). On the other hand, TR usually lead to local genome assembly collapse and partial or complete loss of genes, specially when the read length of the sequencing method is shorter than the TR ({% cite Trresen2019 %}).

In the case of heterozygosity, haplotype phasing, that is, the identification of alleles that are co-located on the same chromosome, has become a fundamental problem in heterozygous and polyploid genome assemblies ({% cite Zhang2020 %}). A common strategy to overcome these difficulties is to remap genomes to a single haplotype, which represents the whole genome. This approach is useful for highly inbred samples that are nearly homozygous, but when applied to highly heterozygous genomes, such as aquatic organism, it missses potential differences in sequence, structure, and gene presence, usually leading to ambiguties and redundancies in the initial contig-level assemblies ({% cite DominguezDelAngel2018 %}, {% cite Zhang2020 %}).

To address these problems, the G10K consortium launched the Vertebrate Genomes Project (VGP), whose goal is generating high-quality, near-error-free, gap-free, chromosome-level, haplotype-phased, annotated reference genome assembly for each of the vertebrate species currently present on planet Earth ({% cite Rhie2021 %}). The protocol proposed in this tutorial, the VGP assembly pipeline, is the result of years of study and analysis of the available tools and data sources.


> ### Agenda
>
> In this tutorial, we will cover:
>
> 1. TOC
> {:toc}
>
{: .agenda}

# VGP assembly pipeline overview

The figure 1 represents the VGP assembly pipeline. 

![fig1:VGP pipeline](../../images/vgp_assembly/VGP_Pipeline.png "VPG Pipeline 2.0")

In order to facilitate the development of the workflow, we will structure it in four main sections:

- Genome profile analysis
- HiFi long read phased assembly with Hifiasm
- Hybrid scaffolding based on phased assembly and Bionano data
- Hybrid scaffolding based on a phased assembly and Hi-C mapping data

**TODO:** suggest including here something about how the Galaxy workflow has additional steps (e.g. parse parameter value), so that it can run automatically, but if run step by step in this tutorial, then some of those steps are just manually entered value (e.g. genome size parameter)

## Background on datasets

In order to reduce processing times, we will use samples from _Saccharomyces cerevisiae_, one of the most intensively studied eukaryotic model organisms in molecular and cell biology. This organisms can be haploid or diploid, depending the stage of its life cycle. Both cell types are stable and can reproduce asexually by mitosis.

The VGP assembly pipeline requires datasets generated by three different technologies: PacBio HiFi reads, Bionano optical maps, and Hi-C chromatin interaction maps.

PacBio HiFi reads rely on the Single Molecule Real-Time (SMRT) sequencing technology. It is based on real-time imaging of fluorescently tagged nucleotides as they are synthesized along individual DNA template molecules, combining multiple subreads of the same circular template using a statistical model to produce one highly accurate consensus sequence, along with base quality values (figure 2). This technology allows to generate long-read sequencing dataseets with read lengths averaging 10-25 kb and accuracies greater than 99.5%.

![fig2:PacBio sequencing technolgoy](../../images/vgp_assembly/pacbio_hifi.png "PacBio HiFi sequencing")

Optical genome mapping is a method for detecting structural variants. The generation of Bionano optical maps starts with high molecular weight DNA, which is labeled at specific sequences motif with a fluorescent dye, resulting in a unique fluorescence pattern for each individual genome. The comparison of the labelled fragments among different samples enables the detection of structural variants. Optical maps are integrated with the primary assemby sequence in order to identify and correct potential chimeric joints, and estimate the gap sizes.

The high-throughput chromosome conformation capture (Hi-C) technology is based on the capture of the chromatin conformation, enabling the identification of topological domains. Hi-C chromatin interaction maps methods first crosslink the chromatin in its 3D conformation. The crosslinked DNA is digested using restriction enzymes, and the digested ends are filled with biotinylated nucleotides. Next, the blunt ends  of spatially proximal digested end are ligated, preserving the chromosome interaction regions. Finally, the DNA is purified to assure that only fragments originating from ligation events are sequenced. 

# Get data

> ### {% icon hands_on %} Hands-on: Data upload
>
> 1. Create a new history for this tutorial
> 2. Import the files from [Zenodo]({{ page.zenodo_link }})
>
>    - Open the file {% icon galaxy-upload %} __upload__ menu
>    - Click on **Rule-based** tab
>    - *"Upload data as"*: `Datasets`
>    - Copy the tabular data, paste it into the textbox and press <kbd>Build</kbd>
>
>       ```
>   Hi-C_dataset_F   https://zenodo.org/record/5550653/files/SRR7126301_1.fastq.gz?download=1   fastqsanger.gz    Hi-C
>   Hi-C_dataset_R   https://zenodo.org/record/5550653/files/SRR7126301_2.fastq.gz?download=1   fastqsanger.gz    Hi-C
>   Bionano_dataset    https://zenodo.org/record/5550653/files/bionano.cmap?download=1   cmap    Bionano
>       ```
>
>    - From **Rules** menu select `Add / Modify Column Definitions`
>       - Click `Add Definition` button and select `Name`: column `A`
>       - Click `Add Definition` button and select `URL`: column `B`
>       - Click `Add Definition` button and select `Type`: column `C`
>       - Clich `Add Definition` button and select `Name Tag`: column `D`
>    - Click `Apply` and press <kbd>Upload</kbd>
>   
> 3. Import the remaining datasets from [Zenodo]({{ page.zenodo_link }})
>
>    - Open the file {% icon galaxy-upload %} __upload__ menu
>    - Click on **Rule-based** tab
>    - *"Upload data as"*: `Collections`
>    - Copy the tabular data, paste it into the textbox and press <kbd>Build</kbd>
>
>       ```
>   SRR13577846_1    https://zenodo.org/record/5550653/files/SRR13577846_1.30x.wgaps.fastq.gz?download=1  fastqsanger.gz    HiFi  HiFi_collection
>   SRR13577846_2    https://zenodo.org/record/5550653/files/SRR13577846_2.30x.wgaps.fastq.gz?download=1  fastqsanger.gz    HiFi  HiFi_collection
>   SRR13577846_3    https://zenodo.org/record/5550653/files/SRR13577846_3.30x.wgaps.fastq.gz?download=1  fastqsanger.gz    HiFi  HiFi_collection
>       ```
>
>    - From **Rules** menu select `Add / Modify Column Definitions`
>       - Click `Add Definition` button and select `List Identifier(s)`: column `A`
>       - Click `Add Definition` button and select `URL`: column `B`
>       - Click `Add Definition` button and select `Type`: column `C`
>       - Clich `Add Definition` button and select `Group Tag`: column `D`
>       - Clich `Add Definition` button and select `Collection Name`: column `E`
>    - Click `Apply` and press <kbd>Upload</kbd>
>
{: .hands_on}


# Data quality assessment

To begin our analysis we will carry out the evaluation and pre-processing of our data. In order to identify potential anomalies in the data, we are going to use [FastQC](https://www.bioinformatics.babraham.ac.uk/projects/fastqc/), an open-source tool that provides a simple way to quality control raw sequence data.

> ### {% icon hands_on %} Hands-on: Quality check
>
> 1. Run **FastQC** {% icon tool %} with the following parameters
>    - {% icon param-collection %} *"Raw read data from your current history"*: `HiFi_collection`
>
> 2. {% tool [MultiQC](toolshed.g2.bx.psu.edu/repos/iuc/multiqc/multiqc/1.8+galaxy1) %} with the following parameters:
>    - In *"Results"*:
>      - *"Which tool was used generate logs?"*: `FastQC`
>      - {% icon param-collection %} *"Dataset collection"*: select the `FastQC on collection:Raw Data` dataset.
>    - In *"Report title"*: `HiFi quality report`
> 3. Click on the {% icon galaxy-eye %} (eye) icon and inspect the generated HTML file
>
{: .hands_on}

![fig3:HiFi Quality report](../../images/vgp_assembly/quality_plot.png "PacBio HiFi qualiry report")

As we can see, the mean Phred score is over 80 in all the samples, which means that the base call accuracy is around 99.999999%!


> ### {% icon comment %} Comments
> For more information on the topic of quality control, please see our training materials [here](https://training.galaxyproject.org/training-material/topics/sequence-analysis/tutorials/quality-control/tutorial.html).
{: .comment}

According the quality report, less that 0.1% of the reads include adaptor sequences. Despide of this, we will trim the residual adaptors sequences by using Cutadapt, in order to avoid potential reads which could interfer in the subsequent steps.

> ### {% icon hands_on %} Hands-on: Optional step: primer removal
>
> 1. {% tool [Cutadapt](toolshed.g2.bx.psu.edu/repos/lparsons/cutadapt/cutadapt/3.4) %} with the following parameters:
>    - *"Single-end or Paired-end reads?"*: `Single-end`
>        - {% icon param-collection %} *"FASTQ/A file"*: `HiFi_collection`
>        - In *"Read 1 Options"*:
>            - In *"5' or 3' (Anywhere) Adapters"*:
>                - {% icon param-repeat %} *"Insert 5' or 3' (Anywhere) Adapters"*
>                    - *"Source"*: `Enter custom sequence`
>                        - *"Enter custom 5' or 3' adapter name"*: `First adapter`
>                        - *"Enter custom 5' or 3' adapter sequence"*: `ATCTCTCTCAACAACAACAACGGAGGAGGAGGAAAAGAGAGAGAT`
>                - {% icon param-repeat %} *"Insert 5' or 3' (Anywhere) Adapters"*
>                    - *"Source"*: `Enter custom sequence`
>                        - *"Enter custom 5' or 3' adapter name"*: `Second adapter`
>                        - *"Enter custom 5' or 3' adapter sequence"*: `ATCTCTCTCTTTTCCTCCTCCTCCGTTGTTGTTGTTGAGAGAGAT`
>    - In *"Adapter Options"*:
>        - *"Match times"*: `3`
>        - *"Maximum error rate"*: `0.1`
>        - *"Minimum overlap length"*: `35`
>        - *"Look for adapters in the reverse complement"*: `True`
>    - In *"Filter Options"*:
>        - *"Discard Trimmed Reads"*: `Yes`
>
> 2. Rename the output file as `HiFi_collection (trim)`. To rename an output file, click on the result, and then click again on the title to change it. After closing, you may need to refresh the history to see the name change.
>
{: .hands_on}

# Genome profile analysis

An important step before starting a de novo genome assembly project is to proceed with the analysis of the genome profile. Determining these characteristics in advance has the potential to reveal whether an analysis is not reflecting the full complexity of the genome, for example, if the number of variants is underestimated or a significant fraction of the genome is not assembled ({% cite Vurture2017 %}).

Traditionally DNA flow citometry was considered the golden standart for estimating the genome size, one of the most important factors to determine the required coverage level. However, nowadays experimental methods have been replaced by computational approaches {% cite wang2020estimation %}. One of the most widely used procedures for undertaking genomic profiling is the analyis of k-mer frequencies. It allows to provide information not only about the genomic complexity, such as the genome size, levels of heterozygosity and repeat content, but also about the data quality. In addition, k-mer spectra analysis can be used in a reference-free manner for assessing genome assembly quality metrics ({% cite Rhie2020 %}).

> ### {% icon details %} K-mer size, sequencing coverage and genome size
>
>K-mers are unique substrings of length k contained within a DNA sequence. For example, the DNA sequence *TCGATCACA* can be decomposed into six unique k-mers that have five bases long: *TCGAT*, *CGATC*, *GATCA*, *ATCAC* and *TCACA*. A sequence of length L will have  L-k+1 k-mers. On the other hand, the number of possible k-mers can be calculated as  n<sup>k</sup>, where n is number of possible monomers and k is the k-mer size.
>
>
>---------| -------------|-----------------------
>  Bases  |  K-mer size  |  Total possible k-mers
>---------| -------------|-----------------------
>    4    |       1      |            4          
>    4    |       2      |           16          
>    4    |       3      |           64          
>    4    |       4      |          256          
>    4    |      ...     |          ...          
>    4    |      10      |    1.048.576         
>---------|--------------|-----------------------
>
> Thus, the k-mer size is a key parameter, which must be large enough to map  uniquely to the genome, but not too large, since it can lead to wasting computational resources. In the case of the human genome, k-mers of 31 bases in length lead to 96.96% of unique k-mers.
>
>Each unique k-mer can be assigned a value for coverage based on the number of times it occurs in a sequence, whose distribution will approximate a Poisson distribution, with the peak corresponding to the average genome sequencing depth. From the genome coverage, the genome size can be easily computed.
{: .details}

    
In section we will use two basic tools to computationally estimate the genome features: Meryl and GenomeScope.

## Generation of k-mer spectra with **Meryl**

Meryl will allow us to perform the k-mer profiling by decomposing the sequencing data into k-lenght substrings and determining its frequency. The original version was developed for use in the Celera Assembler, and it comprises three modules: one for generating k-mer databases, one for filtering and combining databases, and one for searching databases. The k-mer database is stored in sorted order, similar to words in a dictionary ({% cite Rhie2020 %}).

> ### {% icon comment %} K-mer size estimation
>
>  Given an estimated genome size (G) and a tolerable collision rate (p), an appropriate k can be computed as k = log4 (G(1 − p)/p).
>
{: .comment}

> ### {% icon hands_on %} Hands-on: Generate k-mers count distribution
>
> 1. {% tool [Meryl](toolshed.g2.bx.psu.edu/repos/iuc/meryl/meryl/1.3+galaxy2) %} with the following parameters:
>    - *"Operation type selector"*: `Count operations`
>        - *"Count operations"*: `Count: count the ocurrences of canonical k-mers`
>        - {% icon param-collection %} *"Input sequences"*: `HiFi_collection (trim)`
>        - *"K-mer size selector"*: `Set a k-mer size`
>            - "*K-mer size*": `21`
>
>    > ### {% icon comment %} Election of k-mer size
>    >
>    > We used 21 as k-mer size, as this length has demonstrated to be sufficiently long that most k-mers are not repetitive and is short enough that the analysis will be more robust to sequencing errors. For extremely large (haploid size over 10 Gb) and/or very repetitive genomes, it is recommended to use larger k-mer lengths to increase the number of unique k-mers. 
>    {: .comment}
>
> 2. Rename it `Collection meryldb`
>
> 3. {% tool [Meryl](toolshed.g2.bx.psu.edu/repos/iuc/meryl/meryl/1.3+galaxy1) %} with the following parameters:
>    - *"Operation type selector"*: `Operations on sets of k-mers`
>        - *"Operations on sets of k-mers"*: `Union-sum: return k-mers that occur in any input, set the count to the sum of the counts`
>        - {% icon param-file %} *"Input meryldb"*: `Collection meryldb`
>
> 4. Rename it as `Merged meryldb`    
>
> 5. {% tool [Meryl](toolshed.g2.bx.psu.edu/repos/iuc/meryl/meryl/1.3+galaxy0) %} with the following parameters:
>    - *"Operation type selector"*: `Generate histogram dataset`
>        - {% icon param-file %} *"Input meryldb"*: `Merged meryldb`
>
> 6. Finally, rename it as `Meryldb histogram`.
>
{: .hands_on}


## Genome profiling with **GenomeScope2**

The next step is to computationally infer the genome properties from the k-mer count distribution generated by Meryl, for which we'll use GenomeScope2. It relies in a nonlinear least-squares optimization to fit a mixture of negative binomial distributions, generating estimated values for genome size, repetitiveness, and heterozygosity rates ({% cite RanalloBenavidez2020 %}).

> ### {% icon hands_on %} Hands-on: Estimate genome properties
>
> 1. {% tool [GenomeScope](toolshed.g2.bx.psu.edu/repos/iuc/genomescope/genomescope/2.0) %} with the following parameters:
>    - {% icon param-file %} *"Input histogram file"*: `Meryldb histogram`
>    - *"K-mer length used to calculate k-mer spectra"*: `21`
>
>   - In "*Output options*": mark `Summary of the analysis`
>   - In "*Advanced options*":
>       - *"Create testing.tsv file with model parameters"*: `true`
>
>    {: .comment}
>
{: .hands_on}

Genomescope will generate six outputs:
    
- Plots
    - *Linear plot*: K-mer spectra and fitted models: frequency (y-axis) versus coverage.
    - *Log plot*: logarithmic transformation of the previous plot.
    - Transformed linear plot: K-mer spectra and fitted models: frequency times coverage (y-axis) versus coverage (x-axis). It allows to increases the heights of higher-order peaks, overcoming the effect of high heterozygosity.
    - Transformed log plot: logarithmic transformation of the previous plot.
- Model: this file includes a detailed report about the model fitting.
- Summary: it includes the properties infered from the model, such as genome haploid length and the percentage of heterozygosity.

Now, let's analyze the k-mer profiles, fitted models and estimated parameters:

![fig3:Genomescope plot](../../images/vgp_assembly/genomescope_plot.png "Genomescope2 plot")

As we can see, there is an unique peak centered around 28, which is the coverage with the highest number of different 21-mers. According the normal-like k-mer spectra, we can infer that it is a haploid genome. The large number of unique k-mers on the left side with frequence around one is due to error during the sequencing process.

Before jumping to the next section, we need to carry out some operation on the output generated by Genomescope2. The goal is to generate some parameters which at a later stage will be used by **purge_dups** ({% cite Guan2019 %}). Lets start with the `estimated genome size`.

> ### {% icon hands_on %} Hands-on: Get estimated genome size
>
> 1. {% tool [Replace](toolshed.g2.bx.psu.edu/repos/bgruening/text_processing/tp_find_and_replace/1.1.3) %} with the following parameters:
>    - {% icon param-file %} *"File to process"*: `summary` (output of **GenomeScope** {% icon tool %})
>    - *"Find pattern"*: `bp`
>    - *"Replace all occurences of the pattern"*: `Yes`
>    - *"Find and Replace text in"*: `entire line`
>
> 2. {% tool [Replace](toolshed.g2.bx.psu.edu/repos/bgruening/text_processing/tp_find_and_replace/1.1.3) %} with the following parameters:
>    - {% icon param-file %} *"File to process"*: output file of **Replace** {% icon tool %})
>    - *"Find pattern"*: `,`
>    - *"Replace all occurences of the pattern"*: `Yes`
>    - *"Find and Replace text in"*: `entire line`
>
> 3. {% tool [Search in textfiles (grep)](toolshed.g2.bx.psu.edu/repos/bgruening/text_processing/tp_grep_tool/1.1.1) %} with the following parameters:
>    - {% icon param-file %} *"Select lines from"*: output file of the previous step.
>    - *"Type of regex"*: `Basic`
>    - *"Regular Expression"*: `Haploid`
>
> 4. {% tool [Convert delimiters to TAB](Convert characters1) %} with the following parameters:
>    - {% icon param-file %} *"in Dataset"*: output of **Search in textfiles** {% icon tool %}
>
> 5. {% tool [Advanced Cut](toolshed.g2.bx.psu.edu/repos/bgruening/text_processing/tp_cut_tool/1.1.0) %} with the following parameters:
>    - {% icon param-file %} *"File to cut"*: output of **Convert delimiters to TAB** {% icon tool %}
>    - *"Cut by"*: `fields`
>        - *"List of Fields"*: `Column: 5`
>
> 6. {% tool [Parse parameter value](param_value_from_file) %}(param_value_from_file) with the following parameters:
>    - {% icon param-file %} *"Input file containing parameter to parse out of"*: output of **Advanced Cut** {% icon tool %}
>    - *"Select type of parameter to parse"*: `Integer`
>
> 7. Rename the output as `Estimated genome size`.
>
> > ### {% icon question %} Questions
> >
> > What is the estimated genome size?
> >
> > > ### {% icon solution %} Solution
> > >
> > > The estimated genome size is 12664060 bp.
> > >
> > {: .solution}
> >
> {: .question}
> 
{: .hands_on}

Now let's parse the `upper bound for the read depth estimation` parameter.
       
> ### {% icon hands_on %} Hands-on: Get maximum read depth
>
> 1. {% tool [Compute an expression on every row](toolshed.g2.bx.psu.edu/repos/devteam/column_maker/Add_a_column1/1.6) %} with the following parameters:
>    - *"Add expression"*: `1.5*c3`
>    - {% icon param-file %} *"as a new column to"*: `model_params` (output of **GenomeScope** {% icon tool %})
>    - *"Round result?"*: `Yes`
>    - *"Input has a header line with column names?"*: `No`
>
> 2. {% tool [Compute an expression on every row](toolshed.g2.bx.psu.edu/repos/devteam/column_maker/Add_a_column1/1.6) %} with the following parameters:
>    - *"Add expression"*: `3*c7`
>    - {% icon param-file %} *"as a new column to"*: output of **Compute** {% icon tool %})
>    - *"Round result?"*: `Yes`
>    - *"Input has a header line with column names?"*: `No`
>
> 3. Rename it as `Parsing temporal output`
>
> 4. {% tool [Advanced Cut](toolshed.g2.bx.psu.edu/repos/bgruening/text_processing/tp_cut_tool/1.1.0) %} with the following parameters:
>    - {% icon param-file %} *"File to cut"*: `Parsing temporal output` (output of **Compute** {% icon tool %})
>    - *"Cut by"*: `fields`
>        - *"List of Fields"*: `Column 8`
>
> 5. {% tool [Parse parameter value](param_value_from_file) %} with the following parameters:
>    - {% icon param-file %} *"Input file containing parameter to parse out of"*: output of **Advanced Cut** {% icon tool %}
>    - *"Select type of parameter to parse"*: `Integer`
>
> 6. Rename it as `Maximum depth`
>
> > ### {% icon question %} Questions
> >
> > What is the estimated maximum depth?
> >
> > > ### {% icon solution %} Solution
> > >
> > > The estimated maximum depth is  63 reads.
> > >
> > {: .solution}
> >
> {: .question}
>
{: .hands_on}

Finally, let's parse the `transition between haploid and diploid coverage depths` parameter.

> ### {% icon hands_on %} Hands-on: Get transition parameter        
> 1. {% tool [Advanced Cut](toolshed.g2.bx.psu.edu/repos/bgruening/text_processing/tp_cut_tool/1.1.0) %} with the following parameters:
>    - {% icon param-file %} *"File to cut"*: `Parsing temporal output` (output of **Compute** {% icon tool %})
>    - *"Cut by"*: `fields`
>        - *"List of Fields"*: `Column 7`
>
> 2. {% tool [Parse parameter value](param_value_from_file) %} with the following parameters:
>    - {% icon param-file %} *"Input file containing parameter to parse out of"*: output of **Advanced Cut** {% icon tool %}
>    - *"Select type of parameter to parse"*: `Integer`
>
> 3. Rename it as `Transition parameter`
>
> > ### {% icon question %} Questions
> >
> > What is the estimated transition parameter?
> >
> > > ### {% icon solution %} Solution
> > >
> > > The estimated transition parameter is  21 reads.
> > >
> > {: .solution}
> >
> {: .question}
>
{: .hands_on}


# HiFi long read phased assembly with hifiasm

Once we have finished the genome profiling stage, we can start the genome assembly with **hifiasm**,  a fast open-source de novo assembler specifically developed for PacBio HiFi reads.

## Genome assembly with **hifiasm**

One of the key focus of hifiams is to different copies of a segmental duplication involving a single segregating site, allowing to resolve near-identical, but not exactly identical, repeats and segmental duplications ({% cite Cheng2021 %}).

> ### {% icon comment %} Hifiasm algorithm details
>
>By default hifiasm performs three rounds of haplotype-aware error correction to correct sequence errors but keeping heterozygous alleles. A position on the target read to be corrected is considered informative if there are tow different nucleotides at the position of the alignment, and each type is supported by at least tree reads.
>
> ![fig4:Hifiasm algorithm overview](../../images/vgp_assembly/hifiasm_algorithm.png "Hifiasm algorithm overview. Orange and blue bars represent the reads with heterozygous alleles carrying local phasing information, while green bars come from the homozygous regions without any heterozygous alleles.")
>
>Then, hifiasm builds a phased assembly string graph with local phasing information from the corrected reads. Only the reads coming from the same haplotype are connected in the phased assembly graph. After transitive reduction, a pair of heterozygous alleles will be represented by a _bubble_ in the string graph. If there are no additional data, hifiasm arbitrarily selects one side of each bubble and outputs a primary assembly. For a heterozygous genome, the primary assembly generated at this step may still contain haplotigs from more than one homologous haplotype.
>
>
{: .comment}

> ### {% icon hands_on %} Hands-on: Phased assembly with **hifiasm**
>
> 1. {% tool [Hifiasm](toolshed.g2.bx.psu.edu/repos/bgruening/hifiasm/hifiasm/0.14+galaxy0) %} with the following parameters:
>    - *"Assembly mode"*: `Standard`
>        - {% icon param-file %} *"Input reads"*: `HiFi_collection (trim)` (output of **Cutadapt** {% icon tool %})
>    - *"Options for purging duplicates"*: `Specify`
>       - *"Coverage upper bound"*: `63` (maximum depth previously obtained)
>    - *"Options for Hi-C partition"*: `Specify`
>       - *"Hi-C R1 reads"*: `Hi-C_dataset_F`
>       - *"Hi-C R2 reads"*: `Hi-C_dataset_R`
>
> 2. Rename the `Hi-C hap1 contig graph` as `Primary contig graph` and add a `#primary` tag
> 3. Rename the `Hi-C hap2 contig graph` as `Alternate contig graph` and  add a `#alternate` tag
>
{: .hands_on}

Hifiasm generates four outputs in GFA format; this format is specially designed to capture sequence graphs as the product of an assembly, a representation of variation in genomes, splice graphs in genes, or even overlap between reads from long-read sequencing technology.

## Convert GFA format to FASTA with **GFA to FASTA** 

We have obtained the fully phased contig graphs of the primary and alternate haplotypes, but the output format of **hifiasm** is not adequate for the subsequent steps, so we will convert them into fasta format.

> ### {% icon hands_on %} Hands-on: convert GFA to FASTA
>
> 1. {% tool [GFA to FASTA](toolshed.g2.bx.psu.edu/repos/iuc/gfa_to_fa/gfa_to_fa/0.1.2) %} with the following parameters:
>    - {% icon param-files %} *"Input GFA file"*: select `Primary contig graph` and the `Alternate contig graph` datasets
>
> 2. Rename the outputs as `Primary contig FASTA` and `Alternate contig FASTA`
>
{: .hands_on}

## Initial assembly evaluation

Once generated the draft assembly, it is a good idea to evaluate its quality. 

> ### {% icon hands_on %} Hands-on: assembly evaluation with Quast
>
> 1. {% tool [Quast](toolshed.g2.bx.psu.edu/repos/iuc/quast/quast/5.0.2+galaxy1) %} with the following parameters:
>    - *"Use customized names for the input files?"*: `Yes, specify custom names`
>    - In *"1. Contigs/scaffolds"*:
>        - {% icon param-file %} *"Contigs/scaffolds file"*: `Primary contig FASTA`
>        - *"Name"*: `Primary assembly`
>    - Click in *"Insert Contigs/scaffolds"*
>    - In *"2. Contigs/scaffolds"*:
>        - {% icon param-file %} *"Contigs/scaffolds file"*: `Alternate contig FASTA`
>        - *"Name"*: `Alternate assembly`
>    - *"Reads options"*: `Pacbio SMRT reads`
>        - {% icon param-collection %} *"FASTQ file"*: `HiFi collection (trim)`
>    - *"Type of assembly"*: `Genome`
>        - *"Use a reference genome?"*: `No`
>            - *"Estimated reference genome size (in bp) for computing NGx statistics"*: `12664060` (previously estimated)
>        - *"Type of organism"*: `Eukaryote: use of GeneMark-ES for gene finding, Barrnap for ribosomal RNA genes prediction, BUSCO for conserved orthologs finding (--eukaryote)`
>    - *"Is genome large (>100Mpb)?"*: `No`
>
>    > ### {% icon comment %} Comment
>    >
>    > Remember that for this training we are using _S. cerevisiae_, a reduced genome. In the case of assembling a vertebrate genome, you must select `yes` in the previous option.
>    {: .comment}
>
> 2. Rename the HTML report as `QUAST initial report`
>
{: .hands_on}

Let's have a look at the HTML report.

![fig5:QUAST plot](../../images/vgp_assembly/QUAST_initial.png "Quast initial report.")

> ### {% icon question %} Questions
>
> 1. What is the longest contig in the primary assembly? And in the alternate one?
> 2. What is the N50 of the primary assembly?
> 3. Which percentage of reads mapped to each assembly? 
>
> > ### {% icon solution %} Solution
> >
> > 1. The longest contig in the primary assembly is 914.549 bp, and 15.845 bp in the alternate assembly.
> > 2. The N50 of the primary assembly is 425.706 bp.
> > 3. According the report, 100% of reads mapped to the primary assembly, but only around 57% mapped to the alternate assembly.
> > 
> {: .solution}
>
{: .question}

> ### {% icon hands_on %} Hands-on: assessing assembly completness with BUSCO
>
> 1. {% tool [Busco](toolshed.g2.bx.psu.edu/repos/iuc/busco/busco/5.0.0+galaxy0) %} with the following parameters:
>    - {% icon param-files %} *"Sequences to analyse"*: `Primary contig FASTA` and `Alternate contig FASTA`
>    - *"Mode"*: `Genome assemblies (DNA)`
>        - *"Use Augustus instead of Metaeuk"*: `Use Metaeuk`
>    - *"Auto-detect or select lineage?"*: `Select lineage`
>       - *"Lineage"*: `Saccharomycetes`
>    - *"Which outputs should be generated"*: `short summary text`
>
>    > ### {% icon comment %} Comment
>    >
>    > Remember to modify the lineage option if you are working with vertebrate genomes.
>    {: .comment}
>
> 2. Rename the summary as `BUSCO initial report`
>
{: .hands_on}

> ### {% icon question %} Questions
>
> 1. Which percentage of Benchmarking Universal Single-Copy Orthologs (BUSCO) genes have been identified?
> 2. How many BUSCOs gene are absent?
>
> > ### {% icon solution %} Solution
> >
> > 1. According the report, our assembly contains the complete sequence of  99.3% of BUSCO genes.
> > 2. 8 BUSCO genes are missing.
> > 
> {: .solution}
>
{: .question}


> ### {% icon hands_on %} Hands-on: K-mer based evaluation with Merqury
>
> 1. {% tool [Merqury](toolshed.g2.bx.psu.edu/repos/iuc/merqury/merqury/1.3) %} with the following parameters:
>    - *"Evaluation mode"*: `Default mode`
>        - {% icon param-file %} *"K-mer counts database"*: `Merged meryldb`
>        - *"Number of assemblies"*: `Two assemblies
>            - {% icon param-file %} *"First genome assembly"*: `Primary contig FASTA`
>            - {% icon param-file %} *"Second genome assembly"*: `Alternate contig FASTA`    
>
{: .hands_on}
    
    
# Post-assembly processing

An ideal haploid representation would consist of one allelic copy of all heterozygous regions in the two haplomes (haplotype contigs), as well as all hemizygous regions from both haplomes. However, the allelic relationship between haplotypes still present a problem for *de novo* genome assembly, specially in high heterozygous genomes; sequence divergence between pair of allelic sequences can lead to assemble there regions as separate contigs, rather than the expected single haplotype-fused contig. It can result in assemblies signicantly larger than the haploid genome size, which can lead to interferences in downstream stages, such as scaffolding and gene annotation ({% cite Guan2019 %}, {% cite Roach2018 %}). 

Usually, allelic relationships are inferred at the post-assembly stage. Despite the haplotig processing requites multiple steps, the approach used in this tutorial can be summaryzed in two steps: firstly we will identify the syntenic contigs by using the mapped read coverage and **minimap2** ({% cite Li2018 %}) alignments. Then, we will resolve the haplotigs and overlaps in the primary assembly by using **purge_dups**.

## Remove haplotypic duplication with **purge_dups**

This step includes 11 steps, summarized in the following scheme:

![fig4:Post-processing step](../../images/vgp_assembly/purge_dupspipeline.png "Purge_dups pipeline")


> ### {% icon hands_on %} Hands-on: purge_dups pipeline
>
> 1. {% tool [Collapse Collection](toolshed.g2.bx.psu.edu/repos/nml/collapse_collections/collapse_dataset/4.2) %} with the following parameters:
>    - {% icon param-collection %} *"Collection of files to collapse into single dataset"*:`HiFi_collection (trim)`
> 
> 2. Rename de output as `HiFi reads collapsed`
>
> 3. {% tool [Map with minimap2](toolshed.g2.bx.psu.edu/repos/iuc/minimap2/minimap2/2.17+galaxy4) %} with the following parameters:
>    - *"Will you select a reference genome from your history or use a built-in index?"*: `Use a genome from history and build index`
>        - {% icon param-file %} *"Use the following dataset as the reference sequence"*: `Primary contig FASTA`
>    - *"Single or Paired-end reads"*: `Single`
>        - {% icon param-collection %} *"Select fastq dataset"*: `HiFi_collection (trim)` (output of **Cutadapt** {% icon tool %})
>        - *"Select a profile of preset options"*: `Long assembly to reference mapping (-k19 -w19 -A1 -B19 -O39,81 -E3,1 -s200 -z200 --min-occ-floor=100). Typically, the alignment will not extend to regions with 5% or higher sequence divergence. Only use this preset if the average divergence is far below 5%. (asm5)`
>    - In *"Set advanced output options"*:
>        - *"Select an output format"*: `paf`
>
> 4. Rename the output as `Reads mapped to contigs`
> 
> 5. {% tool [purge_dups](toolshed.g2.bx.psu.edu/repos/iuc/purge_dups/purge_dups/1.2.5+galaxy3) %} with the following parameters:
>    - *"Function mode"*: `Calculate coverage cutoff, base-level read depth and create read depth histogram for PacBio data (calcuts+pbcstats)`
<<<<<<< HEAD
>        - {% icon param-files %} *"PAF input file"*: `Reads mapped to contigs`
=======
>        - {% icon param-file %} *"PAF input file"*: `Reads mapped to contigs`
>>>>>>> 4b62b589
>        - In *"Calcuts options"*:
>            - *"Upper bound for read depth"*: `63` (the previously estimated maximum depth)
>            - *"Ploidity"*: `Haploid`
>
>    > ### {% icon comment %} Comment
>    >
>    > In the case you are working with a diploid orgasm, you should select `diploid` in the ploidity option.
>    > It will generate three outputs: the base-level coverage file (PBCSTAT base coverage), the cutoff file (calcuts cutoff) and a histogram plot.
>    {: .comment}
>
> 6. {% tool [purge_dups](toolshed.g2.bx.psu.edu/repos/iuc/purge_dups/purge_dups/1.2.5+galaxy2) %} with the following parameters:
>    - *"Function mode"*: `split assembly FASTA file by 'N's (split_fa)`
>        - {% icon param-file %} *"Assembly FASTA file"*: `Primary contig FASTA`
>
> 7. Rename the output as `Split FASTA`
>
> 8. {% tool [Map with minimap2](toolshed.g2.bx.psu.edu/repos/iuc/minimap2/minimap2/2.17+galaxy4) %} with the following parameters:
>    - *"Will you select a reference genome from your history or use a built-in index?"*: `Use a genome from history and build index`
>        - {% icon param-file %} *"Use the following dataset as the reference sequence"*: `Split FASTA`
>    - *"Single or Paired-end reads"*: `Single`
>        - {% icon param-file %} *"Select fastq dataset"*: `Split FASTA`
>        - *"Select a profile of preset options"*: `Construct a self-homology map - use the same genome as query and reference (-DP -k19 -w 19 -m200) (self-homology)`
>    - In *"Set advanced output options"*:
>        - *"Select an output format"*: `PAF`
> 
> 9. Rename the output as `Self-homology map`
>
> 10. {% tool [purge_dups](toolshed.g2.bx.psu.edu/repos/iuc/purge_dups/purge_dups/1.2.5+galaxy5) %} with the following parameters:
>    - *"Select the purge_dups function"*: `Purge haplotigs and overlaps for an assembly (purge_dups)`
>        - {% icon param-file %} *"PAF input file"*: `Self-homology map`
>        - {% icon param-file %} *"Base-level coverage file"*: `PBCSTAT base coverage` (output of the fifth step)
>        - {% icon param-file %} *"Cutoffs file"*: `calcuts cutoff` (output of the fifth step)
>
> 11. {% tool [purge_dups](toolshed.g2.bx.psu.edu/repos/iuc/purge_dups/purge_dups/1.2.5+galaxy2) %} with the following parameters:
>    - *"Select the purge_dups function"*: `Obtain sequences after purging (get_seqs)`
>        - {% icon param-file %} *"Assembly FASTA file"*: `Primary contig FASTA`
>        - {% icon param-file %} *"BED input file"*: `purge_dups BED` (output of the previous step)
>
>
{: .hands_on}

## Second assembly evaluation assembly evaluation

Once we have purged the duplications, let's evaluate the assembly again. 

> ### {% icon hands_on %} Hands-on: assembly evaluation with Quast
>
> 1. {% tool [Quast](toolshed.g2.bx.psu.edu/repos/iuc/quast/quast/5.0.2+galaxy1) %} with the following parameters:
>    - *"Use customized names for the input files?"*: `Yes, specify custom names`
>    - In *"1. Contigs/scaffolds"*:
>        - {% icon param-file %} *"Contigs/scaffolds file"*: `Primary contig FASTA`
>        - *"Name"*: `Primary assembly`
>    - Click in *"Insert Contigs/scaffolds"*
>    - In *"2. Contigs/scaffolds"*:
>        - {% icon param-file %} *"Contigs/scaffolds file"*: `Alternate contig FASTA`
>        - *"Name"*: `Alternate assembly`
>    - *"Reads options"*: `Pacbio SMRT reads`
>        - {% icon param-collection %} *"FASTQ file"*: `HiFi collection (trim)`
>    - *"Type of assembly"*: `Genome`
>        - *"Use a reference genome?"*: `No`
>            - *"Estimated reference genome size (in bp) for computing NGx statistics"*: `12664060` (previously estimated)
>        - *"Type of organism"*: `Eukaryote: use of GeneMark-ES for gene finding, Barrnap for ribosomal RNA genes prediction, BUSCO for conserved orthologs finding (--eukaryote)`
>    - *"Is genome large (>100Mpb)?"*: `No`
>
>
> 2. Rename the HTML report as `QUAST second report`
>
{: .hands_on}


> ### {% icon hands_on %} Hands-on: assessing assembly completness with BUSCO
>
> 1. {% tool [Busco](toolshed.g2.bx.psu.edu/repos/iuc/busco/busco/5.0.0+galaxy0) %} with the following parameters:
>    - {% icon param-files %} *"Sequences to analyse"*: `Primary contig FASTA` and `Alternate contig FASTA`
>    - *"Mode"*: `Genome assemblies (DNA)`
>        - *"Use Augustus instead of Metaeuk"*: `Use Metaeuk`
>    - *"Auto-detect or select lineage?"*: `Select lineage`
>       - *"Lineage"*: `Saccharomycetes`
>    - In *"Advanced Options"*:
>        - *"Which outputs should be generated"*: `short summary text`
>
>    > ### {% icon comment %} Comment
>    >
>    > Remember to modify the lineage option if you are working with vertebrate genomes.
>    {: .comment}
>
> 2. Rename the summary as `BUSCO initial report`
>
{: .hands_on}
    
----

<!--

Bibliography https://www.ncbi.nlm.nih.gov/pmc/articles/PMC3409271/

We segment the input draft assembly into contigs by cutting at blocks ‘N’s, and use minimap2 to generate an all by all self-alignment.

We next recognize and remove haplotigs in essentially the same way as purge_haplotigs, and remove all matches associated with haplotigs from the self-alignment set.

Finally we chain consistent matches in the remainder to find overlaps, then calculate the average coverage of the matching intervals for each overlap, and mark an unambiguous overlap as heterozygous when the average coverage on both contigs is less than the read depth cutoff found in step 1, removing the sequence corresponding to the matching interval in the shorter contig.

purge_dups can significantly improve genome assemblies by removing overlaps and haplotigs caused by sequence divergence in heterozygous regions. This both removes false duplications in primary draft assemblies while retaining completeness and sequence integrity, and can improve scaffolding. 

Along with sequence similarity, purge_dups and purge_haplotigs take into account the coverage depth obtained by mapping short or long reads to the contigs. Coverage depth represents the number of reads covering a position in a contig (computed after mapping reads on the assembly). The contigs are then aligned to select duplicates accurately and remove them. While purge_dups sets its coverage thresholds automatically, purge_haplotigs requires user-provided values.

-->

## Sub-step with **Concatenate datasets**

> ### {% icon hands_on %} Hands-on: Task description
>
> 1. {% tool [Concatenate datasets](cat1) %} with the following parameters:
>    - {% icon param-file %} *"Concatenate Dataset"*: `get_seqs_hap` (output of **Purge overlaps** {% icon tool %})
>    - In *"Dataset"*:
>        - {% icon param-repeat %} *"Insert Dataset"*
>            - {% icon param-file %} *"Select"*: `out_fa` (output of **GFA to FASTA** {% icon tool %})
>
>    ***TODO***: *Check parameter descriptions*
>
>    ***TODO***: *Consider adding a comment or tip box*
>
>    > ### {% icon comment %} Comment
>    >
>    > A comment about the tool or something else. This box can also be in the main text
>    {: .comment}
>
{: .hands_on}


# Hybrid scaffolding based on phased assembly and Bionano data


## Sub-step with **Bionano Hybrid Scaffold**

> ### {% icon hands_on %} Hands-on: Task description
>
> 1. {% tool [Bionano Hybrid Scaffold](toolshed.g2.bx.psu.edu/repos/bgruening/bionano_scaffold/bionano_scaffold/3.6.1+galaxy2) %} with the following parameters:
>    - {% icon param-file %} *"NGS FASTA"*: `output` (Input dataset)
>    - {% icon param-file %} *"BioNano CMAP"*: `output` (Input dataset)
>    - *"Configuration mode"*: `VGP mode`
>    - {% icon param-file %} *"Conflict resolution file"*: `output` (Input dataset)
>
>    ***TODO***: *Check parameter descriptions*
>
>    ***TODO***: *Consider adding a comment or tip box*
>
>    > ### {% icon comment %} Comment
>    >
>    > A comment about the tool or something else. This box can also be in the main text
>    {: .comment}
>
{: .hands_on}

***TODO***: *Consider adding a question to test the learners understanding of the previous exercise*

> ### {% icon question %} Questions
>
> 1. Question1?
> 2. Question2?
>
> > ### {% icon solution %} Solution
> >
> > 1. Answer for question1
> > 2. Answer for question2
> >
> {: .solution}
>
{: .question}

## Sub-step with **Concatenate datasets**

> ### {% icon hands_on %} Hands-on: Task description
>
> 1. {% tool [Concatenate datasets](cat1) %} with the following parameters:
>    - {% icon param-file %} *"Concatenate Dataset"*: `ngs_contigs_scaffold_trimmed` (output of **Bionano Hybrid Scaffold** {% icon tool %})
>    - In *"Dataset"*:
>        - {% icon param-repeat %} *"Insert Dataset"*
>            - {% icon param-file %} *"Select"*: `ngs_contigs_not_scaffolded_trimmed` (output of **Bionano Hybrid Scaffold** {% icon tool %})
>
>    ***TODO***: *Check parameter descriptions*
>
>    ***TODO***: *Consider adding a comment or tip box*
>
>    > ### {% icon comment %} Comment
>    >
>    > A comment about the tool or something else. This box can also be in the main text
>    {: .comment}
>
{: .hands_on}

***TODO***: *Consider adding a question to test the learners understanding of the previous exercise*

> ### {% icon question %} Questions
>
> 1. Question1?
> 2. Question2?
>
> > ### {% icon solution %} Solution
> >
> > 1. Answer for question1
> > 2. Answer for question2
> >
> {: .solution}
>
{: .question}

## Sub-step with **Parse parameter value**

> ### {% icon hands_on %} Hands-on: Task description
>
> 1. {% tool [Parse parameter value](param_value_from_file) %} with the following parameters:
>    - {% icon param-file %} *"Input file containing parameter to parse out of"*: `output` (Input dataset)
>    - *"Select type of parameter to parse"*: `Integer`
>
>    ***TODO***: *Check parameter descriptions*
>
>    ***TODO***: *Consider adding a comment or tip box*
>
>    > ### {% icon comment %} Comment
>    >
>    > A comment about the tool or something else. This box can also be in the main text
>    {: .comment}
>
{: .hands_on}

## Sub-step with **Quast**

> ### {% icon hands_on %} Hands-on: Task description
>
> 1. {% tool [Quast](toolshed.g2.bx.psu.edu/repos/iuc/quast/quast/5.0.2+galaxy1) %} with the following parameters:
>    - *"Use customized names for the input files?"*: `No, use dataset names`
>        - {% icon param-file %} *"Contigs/scaffolds file"*: `out_file1` (output of **Concatenate datasets** {% icon tool %})
>    - *"Type of assembly"*: `Genome`
>        - *"Use a reference genome?"*: `No`
>            - *"Estimated reference genome size (in bp) for computing NGx statistics"*: `{'id': 7, 'output_name': 'integer_param'}`
>        - *"Type of organism"*: `Eukaryote (--eukaryote): use of GeneMark-ES for gene finding, Barrnap for ribosomal RNA genes prediction, BUSCO for conserved orthologs finding`
>    - In *"Genes"*:
>        - *"Tool for gene prediction"*: `Don't predict genes`
>
>    ***TODO***: *Check parameter descriptions*
>
>    ***TODO***: *Consider adding a comment or tip box*
>
>    > ### {% icon comment %} Comment
>    >
>    > A comment about the tool or something else. This box can also be in the main text
>    {: .comment}
>
{: .hands_on}

# Hybrid scaffolding based on a phased assembly and HiC mapping data

***TODO***: need to re-name a lot of the inputs and outputs here. They have been auto-generated from the workflow but I think we want people to be able to run this step by step. I've taken out some of the steps that are "parse parameter value" etc. 

In this section we map HiC reads to scaffold the genome assembly. In HiC sequencing, parts of the genome that are close together are artificially joined. A DNA fragment is then sequenced from each end of this artificial junction, giving a read pair. If reads from this read pair map to two contigs, it indicates that those two contigs are close together in the genome. A good short video showing the HiC process is here: https://youtu.be/-MxEw3IXUWU

**TODO**: add image here of HiC

Inputs required for this section:

* An assembly FASTA file. This can be the output of the phased assembly section, and/or the output of the Bionano scaffolding section. 
* HiC reads, one set of forward reads and one set of reverse reads. If there is more than one set of Hi-C pair-read datasets, concatenate all the forward reads into one file, and the reverse reads into another file, in the same order.
* Genome size estimate: we can get this from an earlier step using GenomeScope. This is the haploid length. 

A summary of the 5 steps in this section: 

* Map the HiC reads to the assembly 
* View a contact map of HiC reads against the assembly, before scaffolding
* Scaffold the assembly with HiC reads: using the assembly file, and the mapped HiC reads
* Evaluate the scaffolding results: use Busco and Quast 
* View a contact map of the HiC reads after scaffolding

Outputs from this section:

* A scaffolded assembly FASTA file
* contact maps of HiC reads pre- and post scaffolding
* post-scaffolding reports from Busco and Quast 


A simplified image of the workflow for this section (not showing Quast and Busco):


![Hic-wf-summary](../../images/vgp_assembly/hic-wf-summary.png "HiC workflow")




## 1. Map the HiC reads to the assembly

We will do this separately for the forward and reverse set of HiC reads. We have to do this separately because these are not standard paired-end reads. 

**Map the forward HiC reads:**

> ### {% icon hands_on %} Hands-on: Task description
>
> 1. {% tool [Map with BWA-MEM](toolshed.g2.bx.psu.edu/repos/devteam/bwa/bwa_mem/0.7.17.2) %} with the following parameters:
>    - *"Will you select a reference genome from your history or use a built-in index?"*: `Use a genome from history and build index`
>        - {% icon param-file %} *"Use the following dataset as the reference sequence"*: `output` (Input dataset)
>    - *"Single or Paired-end reads"*: `Single`
>        - {% icon param-file %} *"Select fastq dataset"*: `output` (Input dataset)
>    - *"Set read groups information?"*: `Do not set`
>    - *"Select analysis mode"*: `1.Simple Illumina mode`
>    - *"BAM sorting mode"*: `Sort by read names  (i.e., the QNAME field) `
>
{: .hands_on}

**Map the reverse HiC reads:**

> ### {% icon hands_on %} Hands-on: Task description
>
> 1. {% tool [Map with BWA-MEM](toolshed.g2.bx.psu.edu/repos/devteam/bwa/bwa_mem/0.7.17.2) %} with the following parameters:
>    - *"Will you select a reference genome from your history or use a built-in index?"*: `Use a genome from history and build index`
>        - {% icon param-file %} *"Use the following dataset as the reference sequence"*: `output` (Input dataset)
>    - *"Single or Paired-end reads"*: `Single`
>        - {% icon param-file %} *"Select fastq dataset"*: `output` (Input dataset)
>    - *"Set read groups information?"*: `Do not set`
>    - *"Select analysis mode"*: `1.Simple Illumina mode`
>    - *"BAM sorting mode"*: `Sort by read names  (i.e., the QNAME field) `
>
{: .hands_on}


**Merge the mapped reads:**

Now we will merge these two BAM files:

> ### {% icon hands_on %} Hands-on: Task description
>
> 1. {% tool [Filter and merge](toolshed.g2.bx.psu.edu/repos/iuc/bellerophon/bellerophon/1.0+galaxy0) %} with the following parameters:
>    - {% icon param-file %} *"First set of reads"*: `bam_output` (output of **Map with BWA-MEM** {% icon tool %})
>    - {% icon param-file %} *"Second set of reads"*: `bam_output` (output of **Map with BWA-MEM** {% icon tool %})
>
{: .hands_on}

**Convert the mapped BAM file to a BED file:**

> ### {% icon hands_on %} Hands-on: Task description
>
> 1. {% tool [bedtools BAM to BED](toolshed.g2.bx.psu.edu/repos/iuc/bedtools/bedtools_bamtobed/2.30.0+galaxy1) %} with the following parameters:
>    - {% icon param-file %} *"Convert the following BAM file to BED"*: `outfile` (output of **Filter and merge** {% icon tool %})
>    - *"What type of BED output would you like"*: `Create a full, 12-column "blocked" BED file`
>
{: .hands_on}

**Sort the BED file:**

> ### {% icon hands_on %} Hands-on: Task description
>
> 1. {% tool [Sort](sort1) %} with the following parameters:
>    - {% icon param-file %} *"Sort Dataset"*: `output` (output of **bedtools BAM to BED** {% icon tool %})
>    - *"on column"*: `c4`
>    - *"with flavor"*: `Alphabetical sort`
>    - *"everything in"*: `Ascending order`
>
{: .hands_on}


## 2. View a contact map of the mapped HiC reads

Most of the paired reads from HiC will map to the same (or nearby) contigs. On a graph, with ordered contigs on each axis, a lot of the contacts will be along the diagonal (mapping to self), or nearby (around that diagonal line). But some may be in odd places - for example, showing a lot of reads mapped to both contig 4 and contig 19. We will now generate a contact map of the assembly before it is scaffolded, to compare to the contact map after scaffolding.

**Generate a contact map:**

> ### {% icon hands_on %} Hands-on: Task description
>
> 1. {% tool [PretextMap](toolshed.g2.bx.psu.edu/repos/iuc/pretext_map/pretext_map/0.1.6+galaxy0) %} with the following parameters:
>    - {% icon param-file %} *"Input dataset in SAM or BAM format"*: `outfile` (output of **Filter and merge** {% icon tool %})
>    - *"Sort by"*: `Don't sort`
>
{: .hands_on}

**Convert the map to an image:**

> ### {% icon hands_on %} Hands-on: Task description
>
> 1. {% tool [Pretext Snapshot](toolshed.g2.bx.psu.edu/repos/iuc/pretext_snapshot/pretext_snapshot/0.0.3+galaxy0) %} with the following parameters:
>    - {% icon param-file %} *"Input Pretext map file"*: `pretext_map_out` (output of **PretextMap** {% icon tool %})
>    - *"Output image format"*: `png`
>    - *"Show grid?"*: `Yes`
>
{: .hands_on}

***TODO***: explain the output here. What does it mean. What does this show about our data/assembly so far (e.g. do the contigs look fairly well ordered, or not). 


## 3. Salsa scaffolding

Files required: The assembly file (optional: and the assembly graph), the sorted BED file, and the restriction enzyme sequence from the HiC sequencing. If you are using VGP GenomeArk data, you can get this information from the same file as the HiC reads, in a file called re_bases.txt.

**Prepare the assembly file:**

> ### {% icon hands_on %} Hands-on: Task description
>
> 1. {% tool [Replace](toolshed.g2.bx.psu.edu/repos/bgruening/text_processing/tp_find_and_replace/1.1.3) %} with the following parameters:
>    - {% icon param-file %} *"File to process"*: `output` (Input dataset)
>    - *"Find pattern"*: `:`
>    - *"Replace all occurences of the pattern"*: `Yes`
>    - *"Find and Replace text in"*: `entire line`
>
{: .hands_on}


**SALSA scaffolding:**

> ### {% icon hands_on %} Hands-on: Task description
>
> 1. {% tool [SALSA](toolshed.g2.bx.psu.edu/repos/iuc/salsa/salsa/2.3+galaxy0) %} with the following parameters:
>    - {% icon param-file %} *"Initial assembly file"*: `outfile` (output of **Replace** {% icon tool %})
>    - {% icon param-file %} *"Bed alignment"*: `out_file1` (output of **Sort** {% icon tool %})
>    - {% icon param-file %} *"Sequence graphs"*: `output` (Input dataset)
>    - *"Restriction enzyme sequence(s)"*: add the enzyme sequence(s) here
>
{: .hands_on}


## 4. Evaluate the Salsa scaffolding results

The scaffolded assembly fasta file can then be analysed in Busco and Quast.

**Busco:**

> ### {% icon hands_on %} Hands-on: Task description
>
> 1. {% tool [Busco](toolshed.g2.bx.psu.edu/repos/iuc/busco/busco/5.2.2+galaxy0) %} with the following parameters:
>    - {% icon param-file %} *"Sequences to analyse"*: `scaffolds_fasta` (output of **SALSA** {% icon tool %})
>    - *"Mode"*: `Genome assemblies (DNA)`
>        - *"Use Augustus instead of Metaeuk"*: `Use Metaeuk`
>    - *"Lineage"*: ``
>    - In *"Advanced Options"*:
>        - *"Which outputs should be generated"*: ``
>
{: .hands_on}


There are four outputs: short summary, summary as an image, and two tables (full results and missing buscos). 

***TODO***: explain what these outputs mean; are the results "good" ?

**Quast:**

Inputs required for Quast: scaffolded assembly file from Salsa, and estimated genome size. The estimated genome size is obtained from an earlier step with GenomeScope.

Run Quast:

> ### {% icon hands_on %} Hands-on: Task description
>
> 1. {% tool [Quast](toolshed.g2.bx.psu.edu/repos/iuc/quast/quast/5.0.2+galaxy1) %} with the following parameters:
>    - *"Use customized names for the input files?"*: `No, use dataset names`
>        - {% icon param-file %} *"Contigs/scaffolds file"*: `scaffolds_fasta` (output of **SALSA** {% icon tool %})
>    - *"Type of assembly"*: `Genome`
>        - *"Use a reference genome?"*: `No`
>            - *"Estimated reference genome size (in bp) for computing NGx statistics"*: `enter estimated genome size`
>        - *"Type of organism"*: `Eukaryote (--eukaryote): use of GeneMark-ES for gene finding, Barrnap for ribosomal RNA genes prediction, BUSCO for conserved orthologs finding`
>    - *"Is genome large (> 100 Mbp)?"*: `Yes`
>    - In *"Genes"*:
>        - *"Tool for gene prediction"*: `Don't predict genes`
>
{: .hands_on}


There are four outputs: the Quast report in three formats, and a log file. 

***TODO***: explain what these outputs mean; are the results "good" ?


## 5. Generate a post-scaffolding contact map

There are five steps: 

* Map the forward HiC reads to the scaffolded assembly
* Map the reverse HiC reads to the scaffolded assembly
* Combine these bam files into a single file
* Generate a contact map
* Conver the map to an image

**Map the forward HiC reads:**


> ### {% icon hands_on %} Hands-on: Task description
>
> 1. {% tool [Map with BWA-MEM](toolshed.g2.bx.psu.edu/repos/devteam/bwa/bwa_mem/0.7.17.2) %} with the following parameters:
>    - *"Will you select a reference genome from your history or use a built-in index?"*: `Use a genome from history and build index`
>        - {% icon param-file %} *"Use the following dataset as the reference sequence"*: `scaffolds_fasta` (output of **SALSA** {% icon tool %})
>    - *"Single or Paired-end reads"*: `Single`
>        - {% icon param-file %} *"Select fastq dataset"*: `output` (Input dataset)
>    - *"Set read groups information?"*: `Do not set`
>    - *"Select analysis mode"*: `1.Simple Illumina mode`
>
{: .hands_on}

**Map the reverse HiC reads:**


> ### {% icon hands_on %} Hands-on: Task description
>
> 1. {% tool [Map with BWA-MEM](toolshed.g2.bx.psu.edu/repos/devteam/bwa/bwa_mem/0.7.17.2) %} with the following parameters:
>    - *"Will you select a reference genome from your history or use a built-in index?"*: `Use a genome from history and build index`
>        - {% icon param-file %} *"Use the following dataset as the reference sequence"*: `scaffolds_fasta` (output of **SALSA** {% icon tool %})
>    - *"Single or Paired-end reads"*: `Single`
>        - {% icon param-file %} *"Select fastq dataset"*: `output` (Input dataset)
>    - *"Set read groups information?"*: `Do not set`
>    - *"Select analysis mode"*: `1.Simple Illumina mode`
>
{: .hands_on}

**Merge the mapped reads:**


> ### {% icon hands_on %} Hands-on: Task description
>
> 1. {% tool [Filter and merge](toolshed.g2.bx.psu.edu/repos/iuc/bellerophon/bellerophon/1.0+galaxy0) %} with the following parameters:
>    - {% icon param-file %} *"First set of reads"*: `bam_output` (output of **Map with BWA-MEM** {% icon tool %})
>    - {% icon param-file %} *"Second set of reads"*: `bam_output` (output of **Map with BWA-MEM** {% icon tool %})
>
>
{: .hands_on}

**Generate a contact map:**

> ### {% icon hands_on %} Hands-on: Task description
>
> 1. {% tool [PretextMap](toolshed.g2.bx.psu.edu/repos/iuc/pretext_map/pretext_map/0.1.6+galaxy0) %} with the following parameters:
>    - {% icon param-file %} *"Input dataset in SAM or BAM format"*: `outfile` (output of **Filter and merge** {% icon tool %})
>    - *"Sort by"*: `Don't sort`
>
>
{: .hands_on}

**Convert the map to an image:**

> ### {% icon hands_on %} Hands-on: Task description
>
> 1. {% tool [Pretext Snapshot](toolshed.g2.bx.psu.edu/repos/iuc/pretext_snapshot/pretext_snapshot/0.0.3+galaxy0) %} with the following parameters:
>    - {% icon param-file %} *"Input Pretext map file"*: `pretext_map_out` (output of **PretextMap** {% icon tool %})
>    - *"Output image format"*: `png`
>    - *"Show grid?"*: `Yes`
>
>
{: .hands_on}


***TODO***: explain the output here. What does the pretext map show. How does it compare to the pre-scaffolding map. 

***TODO***: overall, explain what the scaffolding section results mean. What are the next possible steps.


***TODO***: *Consider adding a question to test the learners understanding of the previous exercise*

> ### {% icon question %} Questions
>
> 1. Question1?
> 2. Question2?
>
> > ### {% icon solution %} Solution
> >
> > 1. Answer for question1
> > 2. Answer for question2
> >
> {: .solution}
>
{: .question}



***TODO***: *Consider adding a question to test the learners understanding of the previous exercise*

> ### {% icon question %} Questions
>
> 1. Question1?
> 2. Question2?
>
> > ### {% icon solution %} Solution
> >
> > 1. Answer for question1
> > 2. Answer for question2
> >
> {: .solution}
>
{: .question}



# Conclusion
{:.no_toc}

Sum up the tutorial and the key takeaways here. We encourage adding an overview image of the
pipeline used.<|MERGE_RESOLUTION|>--- conflicted
+++ resolved
@@ -587,11 +587,7 @@
 > 
 > 5. {% tool [purge_dups](toolshed.g2.bx.psu.edu/repos/iuc/purge_dups/purge_dups/1.2.5+galaxy3) %} with the following parameters:
 >    - *"Function mode"*: `Calculate coverage cutoff, base-level read depth and create read depth histogram for PacBio data (calcuts+pbcstats)`
-<<<<<<< HEAD
->        - {% icon param-files %} *"PAF input file"*: `Reads mapped to contigs`
-=======
 >        - {% icon param-file %} *"PAF input file"*: `Reads mapped to contigs`
->>>>>>> 4b62b589
 >        - In *"Calcuts options"*:
 >            - *"Upper bound for read depth"*: `63` (the previously estimated maximum depth)
 >            - *"Ploidity"*: `Haploid`
