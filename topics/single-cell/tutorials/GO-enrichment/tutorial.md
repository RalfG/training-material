---
layout: tutorial_hands_on

title: GO Enrichment Analysis on Single-Cell RNA-Seq Data
zenodo_link: 'https://zenodo.org/records/13461890'
subtopic: exploratory

questions:
- What is Gene Ontology (GO) enrichment analysis, and why should I perform it on my marker genes?
- How can I use GO enrichment analysis to better understand the biological functions of the genes in my clusters?
- Can GO enrichment analysis help me confirm that my clusters represent distinct cell types or states?
- How can I visualize my GO enrichment results to make them easier to understand and interpret?
  
objectives:
- Understand the Role of GO Enrichment in Single-Cell Analysis.
- Use marker genes from different cell clusters or conditions for GO enrichment analysis. 
- Compare enrichment across experimental conditions (e.g., wild type vs. knockout) to uncover functional changes associated with genetic or environmental perturbations.
- Link GO enrichment results with previously annotated cell clusters, providing a clearer picture of the functional roles of different cell populations.
  
requirements:
-
    type: "internal"
    topic_name: single-cell
    tutorials:
        - scrna-case_basic-pipeline
tags:
- single cell
- GO enrichment
  
time_estimation: 3H

key_points:
- GO enrichment helps make sense of your data and understand what makes each cell cluster/condition unique.
- GO enrichment analysis is used to discover new insights about how cells work, which can lead to better understanding of biological processes and diseases.
  
<<<<<<< HEAD
contributors:
- MennaGamal
- nomadscientist
=======
contributions:
 authorship:
  - MennaGamal
 editing:
  - nomadscientist
  - bgruening
  - pcm32
>>>>>>> b5a82ab7
---

In the tutorial [Filter, plot and explore single-cell RNA-seq data with Scanpy]({% link topics/single-cell/tutorials/scrna-case_basic-pipeline/tutorial.md %}), we took an important step in our single-cell RNA sequencing analysis by identifying marker genes for each of the clusters in our dataset. These marker genes are crucial, as they help us distinguish between different cell types and states, giving us a clearer picture of the cellular diversity within our samples.
However, simply identifying marker genes is just the beginning. To truly understand what makes each cluster unique, we need to dive deeper into the biological functions these genes are involved in. This is where Gene Ontology (GO) enrichment analysis comes into play.
We will perform GO enrichment analysis as a type of over-representation analysis (ORA), ORA is a statistical method that determines whether genes from pre-defined sets (e.g. genes belonging to a specific GO term) are expressed more than would be expected in a subset of your data. The most commonly used statistical tests are Fischer's exact test and hypergeometric test, more details about them are explained in the tutorial slides.


> <agenda-title></agenda-title>
>
> In this tutorial, we will cover:
>
> 1. TOC
> {:toc}
>
{: .agenda}

# Data description

In this tutorial will use the following datasets:

## [A] Marker Genes:

We'll start with two input datasets of marker genes (Study sets):
  * **Marker genes per cell cluster:** This dataset lists the genes that are significantly different in each cell cluster.
  * **Marker genes per condition (wt and ko):** This dataset lists the genes that are significantly different between the wild-type (wt) and knockout (ko) conditions.

*Note:* Marker genes were obtained using Scanpy FindMarkers tool. The top 50 marker genes were included in the downstream GO enrichment analysis. Scanpy FindMarkers tool selects the marker genes based on their log2 fold change and p-values. Focusing on the top-ranked genes helps to filter out less relevant genes, thereby addressing the concern of high false positives that can arise from traditional methods. 

## [B] GO Enrichment Files:

We'll also use three additional files for GO enrichment analysis. 
  * **Gene Ontology file:** This file contains information about Gene Ontology terms.
  * **GO Annotations file:** This file maps genes to their corresponding GO terms.
  * **Population set file:** This file provides a list of all genes involved in the experiment and is used as a background gene set for the analysis.

*Note:* There are several online databases available for downloading GO and GO Annotations files, including the Gene Ontology website, Ensembl, and the UCSC Genome Browser.
  
>  <comment-title>Concept behind GO Enrichment Analysis</comment-title>
>
>  The goal of GO enrichment analysis is to interpret the biological significance of long lists of **marker genes**. By summarizing these genes into a shorter list of enriched **GO terms**. The analysis works by comparing each GO term between your list of marker genes and a **background gene set**. Statistical tests are then used to calculate a p-value that indicates whether a particular GO term is significantly enriched in the marker gene list compared to the background.
{: .comment}

# Get data

You can access the data for this tutorial in multiple ways:

1. **Importing from a history** - You can import [this history](https://usegalaxy.eu/u/mennagamal/h/go-enrichment-analysis-on-scrna-seq-data)

   {% snippet faqs/galaxy/histories_import.md %}

2. **Uploading from Zenodo** (see below)

> <hands-on-title> Data Upload from Zenodo </hands-on-title>
>
> 1. Create a new history for this tutorial
> 2. Import the files from [Zenodo]({{ page.zenodo_link }}) 
>
>    ```
>    {{ page.zenodo_link }}/files/Galaxy3-[GO].obo
>    {{ page.zenodo_link }}/files/Galaxy2-[GO_annotations_Mus_musculus].tabular
>    {{ page.zenodo_link }}/files/Galaxy5-[Markers_-_clusters].tabular
>    {{ page.zenodo_link }}/files/Galaxy4-[Background_gene_set].tabular
>    {{ page.zenodo_link }}/files/Galaxy1-[Markers_-_genotype_].tabular
>    ```
>
>    {% snippet faqs/galaxy/datasets_import_via_link.md %}
>
>    {% snippet faqs/galaxy/datasets_import_from_data_library.md %}
>
> 3. Rename the datasets
> 4. Check that the datatype is `tabular`
>
>    {% snippet faqs/galaxy/datasets_change_datatype.md datatype="tabular" %}
>
{: .hands_on}

## Important tips for easier analysis

{% snippet faqs/galaxy/tutorial_mode.md %}

{% snippet topics/single-cell/faqs/single_cell_omics.md %}

{% snippet faqs/galaxy/analysis_troubleshooting.md sc=true %}


# Data processing

To perform GO enrichment analysis on each cell cluster individually, we need to separate our "Markers_clusters Dataset" into seven files, one for each cluster and the "Markers_genotype Dataset" into 2 files, one for each condition. We'll use the "Split file" tool for this step. 

> <hands-on-title>File splitting</hands-on-title>
>
> 1. {% tool [Split file](toolshed.g2.bx.psu.edu/repos/bgruening/split_file_on_column/tp_split_on_column/0.4) %} with the following parameters:
>    - {% icon param-file %} *"File to select"*: `Markers_cluster` (Input dataset)
>    - *"on column"*: `c1`
>    - *"Include the header in all splitted files?"*: `Yes`
>
>
>    > <comment-title> Input Dataset </comment-title>
>    >
>    > As we have two datasets, one with the marker genes for all the seven clusters and one with the marker genes for the knockout (KO) and wild-type (WT) conditions. Make sure to repeat the analysis twice for the two different datasets. Alternatively, you can run this [workflow](https://usegalaxy.eu/u/mennagamal/w/unnamed-workflow) for parallel analysis of the datasets, under Marker genes choose the second icon to select multiple datasets as shown in the below image.
>    {: .comment}
> ![Multiple input datasets workflow](../../images/workflow.png "Multiple input datasets workflow")
>
{: .hands_on}

Next, we need to isolate the Ensembl gene IDs column from each file. We'll use the "Cut Columns" tool to achieve this.

> <hands-on-title> Extract Ensembl IDs </hands-on-title>
>
> 1. {% tool [Cut](Cut1) %} with the following parameters:
>    - *"Cut columns"*: `c4`
>    - {% icon param-file %} *"From"*: `split_output` (output of **Split file** {% icon tool %})
>
>
>    > <comment-title> The gene format to use </comment-title>
>    >
>    > In this example we extract column 4 because it contains the Ensembl gene IDs on which the subsequent steps are ideally working. While there are other gene formats like gene symbols, Entrez gene IDs, and more, make sure to check the specific format accepted by the tool you are using. There are also tools available to convert between different gene formats if needed. 
>    {: .comment}
>
{: .hands_on}


# GO Analysis using **GOEnrichment** tool

Now we will perform the GO Enrichment analysis on the list of ensembl gene IDs.

> <hands-on-title> GOEnrichment </hands-on-title>
>
> 1. {% tool [GOEnrichment](toolshed.g2.bx.psu.edu/repos/iuc/goenrichment/goenrichment/2.0.1) %} with the following parameters:
>    - {% icon param-file %} *"Gene Ontology File"*: `GO` (Input dataset)
>    - {% icon param-file %} *"Gene Product Annotation File"*: `GO annotations Mus musculus` (Input dataset)
>    - {% icon param-file %} *"Study Set File"*: `out_file1` (output of **Cut** {% icon tool %})
>    - {% icon param-file %} *"Population Set File (Optional)"*: `Background gene set` (Input dataset)
>
>
>    > <comment-title> Population Set File Selection for GO Enrichment </comment-title>
>    >
>    > When choosing a background for GO enrichment analysis (Population Set File), it's important to consider the context of your data. While using a broad background (like all genes in the organism) is common, it might be more informative to limit the background to genes expressed in the specific tissue or cell type being profiled. In this tutorial we used only genes involved in the experiment before selecting the marker genes.
>    {: .comment}
>
{: .hands_on}


> <question-title></question-title>
>
> 1. Take a look at the enriched terms for the different clusters, Can you find any GO terms that are specific to cluster 7?
> 2. Can we perform manual annotation of cluster 7 based on GO enrichment results?
>
> > <solution-title></solution-title>
> >
> > 1. Cluster 7 is enriched for terms like "regulation of cell death", "T cell-mediated cytotoxicity", and "peptidase activator activity involved in the apoptotic process".
> > 2. By looking at the most enriched functions and using our biological knowledge, we can figure out the cell types for many clusters. For example, since the data comes from thymus tissue, we already have an idea of the cell types we might find. The enriched terms in cluster 7 confirm that the cell type is macrophages, which support thymocyte maturation by cleaning up dead cells and debris.
> >
> {: .solution}
>
{: .question}

# GO Analysis using **gProfiler GOSt** tool

The gProfiler GOSt (Gene Ontology Sequential Testing) is another popular tool used to perform gene ontology (GO) enrichment analysis. In addition to providing enrichment results for the standard GO categories of Biological Process (BP), Cellular Component (CC), and Molecular Function (MF), the tool also analyzes enrichment across several other functional annotation databases, including KEGG Pathways, Reactome Pathways, WikiPathways and TF Targets. It also gives a plot to better visualize the results.

> <hands-on-title> gProfiler GOSt </hands-on-title>
>
> 1. {% tool [gProfiler GOSt](toolshed.g2.bx.psu.edu/repos/iuc/gprofiler_gost/gprofiler_gost/0.1.7+galaxy11) %} with the following parameters:
>    - {% icon param-file %} *"Input is whitespace-separated list of genes, proteins, probes, term IDs or chromosomal regions."*: `out_file1` (output of **Cut** {% icon tool %})
>    - *"Organism"*: `Common organisms`
>        - *"Common organisms"*: `Mus musculus (Mouse)`
>    - In *"Tool settings"*:
>        - *"Export plot"*: `Yes`
>
>
>    > <comment-title> Picking the right species matter </comment-title>
>    >
>    > The species you select should match the species your genes come from. If you choose the wrong species, the tool might use incorrect information, leading to inaccurate results. For example, human genes behave differently from mouse genes, so selecting the correct species ensures the analysis is relevant to your data.
>    {: .comment}
>
{: .hands_on}


> <question-title></question-title>
>
> 1. Can you find enriched GO terms that are inline with the [published study](https://www.frontiersin.org/journals/immunology/articles/10.3389/fimmu.2018.02523/full) findings in KO results file?
> 2. What might be happening to the stem cells in the KO mice compared to the WT mice?
>
> > <solution-title></solution-title>
> >
> > 1. In the KO g:GOSt result file, enrichment for the GO term "Negative regulation of stem cell differentiation" is found.
> > 2. This suggests that the KO condition is causing a delay in the differentiation of stem cells into mature T cells in the thymus which is inline with the study findings.
> >
> {: .solution}
>
{: .question}

# Conclusion

In this tutorial, we have performed GO enrichment analysis on the differentially expressed genes between 2 different conditions and between different cell types. This analysis provided valuable insights into the biological processes, molecular functions, and cellular components associated with the gene sets, enhancing our understanding of the underlying mechanisms involved in the studied conditions.
<|MERGE_RESOLUTION|>--- conflicted
+++ resolved
@@ -33,11 +33,6 @@
 - GO enrichment helps make sense of your data and understand what makes each cell cluster/condition unique.
 - GO enrichment analysis is used to discover new insights about how cells work, which can lead to better understanding of biological processes and diseases.
   
-<<<<<<< HEAD
-contributors:
-- MennaGamal
-- nomadscientist
-=======
 contributions:
  authorship:
   - MennaGamal
@@ -45,7 +40,6 @@
   - nomadscientist
   - bgruening
   - pcm32
->>>>>>> b5a82ab7
 ---
 
 In the tutorial [Filter, plot and explore single-cell RNA-seq data with Scanpy]({% link topics/single-cell/tutorials/scrna-case_basic-pipeline/tutorial.md %}), we took an important step in our single-cell RNA sequencing analysis by identifying marker genes for each of the clusters in our dataset. These marker genes are crucial, as they help us distinguish between different cell types and states, giving us a clearer picture of the cellular diversity within our samples.
