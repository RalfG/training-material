--- conflicted
+++ resolved
@@ -7,12 +7,11 @@
 # Introduction
 {:.no_toc}
 
-<<<<<<< HEAD
-This tutorial is based on the analysis originally described this [publication](http://www.genetics.org/content/188/4/799). Further information about the pipeline is available from a [dedicated page of the official STACKS website](http://catchenlab.life.illinois.edu/stacks). Authors describe that they developed a genetic map in the spotted gar and present here data from a single linkage group. The gar genetic map is an F1 pseudotest cross between two parents and 94 of their F1 progeny. They took the markers that appeared in one of the linkage groups and worked backwards to provide the raw reads from all of the stacks contributing to that linkage group.
-
-=======
-Original description was reachable on a [dedicated page of the official STACKS website](http://catchenlab.life.illinois.edu/stacks/). Writers describe that they developed a genetic map in the spotted gar and present here data from a single linkage group. The gar genetic map is an F1 pseudotest cross between two parents and 94 of their F1 progeny. They took the markers that appeared in one of the linkage groups and worked backwards to provide the raw reads from all of the stacks contributing to that linkage group.
->>>>>>> dbdc31f6
+This tutorial is based on the analysis originally described in [publication](http://www.genetics.org/content/188/4/799). 
+Further information about the pipeline is available from a [dedicated page of the official STACKS website](http://catchenlab.life.illinois.edu/stacks).
+Authors describe that they developed a genetic map in the spotted gar and present here data from a single linkage group.
+The gar genetic map is an F1 pseudotest cross between two parents and 94 of their F1 progeny. They took the markers that
+appeared in one of the linkage groups and worked backwards to provide the raw reads from all of the stacks contributing to that linkage group.
 
 We here proposed to re-analyze these data at least until genotypes determination. Data are already clean so you don't have to demultiplex it using barcode information through `Process Radtags tool`.
 
@@ -29,11 +28,7 @@
 
 ## Data upload
 
-<<<<<<< HEAD
-The original data is available at [STACKS website](http://catchenlab.life.illinois.edu/stacks/param_tut.php) and the subset used here is findable on [CeSGO hub](https://cesgo.genouest.org/resources/370/supportingdocs).
-=======
-The original data was available at [STACKS website](https://creskolab.uoregon.edu/stacks/) as a stacks_samples.tar.gz file, unreachable for now. The subset used here is findable on [Zenodo](https://zenodo.org/record/1219888#.WtZlK5c6-00).
->>>>>>> dbdc31f6
+The original data is available at [STACKS website](http://catchenlab.life.illinois.edu/stacks/) and the subset used here is findable on [Zenodo](https://zenodo.org/record/1219888#.WtZlK5c6-00).
 
 > ### {% icon hands_on %} Hands-on: Data upload
 >
@@ -49,31 +44,6 @@
 >    > * Open the Galaxy Upload Manager
 >    > * Select **Paste/Fetch Data**
 >    > * Paste the following links into the text field
-<<<<<<< HEAD
->    >     * https://cesgo.genouest.org/resources/375/download/female.fa
->    >     * https://cesgo.genouest.org/resources/376/download/male.fa
->    >     * https://cesgo.genouest.org/resources/377/download/progeny_1.fa
->    >     * https://cesgo.genouest.org/resources/378/download/progeny_2.fa
->    >     * https://cesgo.genouest.org/resources/379/download/progeny_3.fa
->    >     * https://cesgo.genouest.org/resources/380/download/progeny_4.fa
->    >     * https://cesgo.genouest.org/resources/381/download/progeny_5.fa
->    >     * https://cesgo.genouest.org/resources/382/download/progeny_6.fa
->    >     * https://cesgo.genouest.org/resources/383/download/progeny_7.fa
->    >     * https://cesgo.genouest.org/resources/384/download/progeny_8.fa
->    >     * https://cesgo.genouest.org/resources/385/download/progeny_9.fa
->    >     * https://cesgo.genouest.org/resources/386/download/progeny_10.fa
->    >     * https://cesgo.genouest.org/resources/387/download/progeny_11.fa
->    >     * https://cesgo.genouest.org/resources/388/download/progeny_12.fa
->    >     * https://cesgo.genouest.org/resources/389/download/progeny_13.fa
->    >     * https://cesgo.genouest.org/resources/390/download/progeny_14.fa
->    >     * https://cesgo.genouest.org/resources/391/download/progeny_15.fa
->    >     * https://cesgo.genouest.org/resources/392/download/progeny_16.fa
->    >     * https://cesgo.genouest.org/resources/393/download/progeny_17.fa
->    >     * https://cesgo.genouest.org/resources/394/download/progeny_18.fa
->    >     * https://cesgo.genouest.org/resources/395/download/progeny_19.fa
->    >     * https://cesgo.genouest.org/resources/417/download/progeny_20.fa
->    > * Press **Start**
-=======
 >    >  ```
 >    > https://zenodo.org/record/1219888/files/female
 >    > https://zenodo.org/record/1219888/files/male
@@ -99,7 +69,6 @@
 >    > https://zenodo.org/record/1219888/files/progeny_20
 >    > ```
 >    > * Press **Start**  
->>>>>>> dbdc31f6
 >
 >    As default, Galaxy takes the link as name. It also do not link the dataset to a database or a reference genome.
 >
