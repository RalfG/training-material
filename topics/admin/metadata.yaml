---
name: "admin"
type: "admin-dev"
title: "Galaxy Server administration"
summary: "Administration of Galaxy Servers (setting up, Docker use, databases, ...) can be a complex task"
docker_image: ""
material:
  -
    title: "Galaxy from an administrator point of view"
    type: "introduction"
    name: "introduction"
    slides: yes
    contributors:
      - valentinmarcon

  -
<<<<<<< HEAD
    title: "User, Group and Quota managment"
    type: "tutorial"
    name: "users-groups-quotas"
    zenodo_link: ""
    hands_on: no
    slides: yes
    questions:
      - How does Galaxy manage users and groups?
      - How can I assign Quotas to specific users/groups?
    objectives:
      - Learn the Galaxy user/group management and assign Quotas.
      - Understand the Role Based Access Control (RBAC) of Galaxy.
    time_estimation: "1h"
    key_points:
      - Galaxy has a powerful user and group managment system that can be utilized for Quota managment.
    contributors:
      - natefoo
      - bgruening
=======
    title: "Server Monitoring and Maintenance"
    type: "tutorial"
    name: "monitoring-maintenance"
    zenodo_link: ""
    hands_on: yes
    slides: yes
    questions:
      - How to monitor a Galaxy service?
      - What are the best practices to maintain a Galaxy server?
    objectives:
      - Learn about different monitoring strategies.
      - Setup and start the Galaxy reports app.
    time_estimation: "1h"
    key_points:
      - Galaxy supports plugable monitoring extensions.
      - Use grafana or the reports webapp to monitor your service.
    contributors:
      - natefoo
      - bgruening
      - Slugger70


>>>>>>> b886fc48

  -
    title: "Move from dev instance to production instance"
    type: "tutorial"
    name: "dev-to-production"
    zenodo_link: ""
    hands_on: "github"
    enable: "false"
    slides: no
    questions:
      -
    objectives:
      -
    time_estimation: "1d/3h/6h"
    key_points:
      -
    contributors:
      - hrhotz
  -
    title: "Galaxy Database schema"
    type: "tutorial"
    name: "database-schema"
    zenodo_link: ""
    hands_on: yes
    slides: no
    questions:
      - "Running a production Galaxy server, you some times end up in with a situation, where you manually need to interact with the Galaxy database: how do you do that"
      - "How to extract usage information, which can not be gathered using the given report tools"
      - "How to move from MySQL to PostgreSQL"
      - "Is there ever a need to manually change the contents of a table"
    objectives:
      - "Learn some of the design concepts of the Galaxy database"
      - "Extract information from the Galaxy database"
      - "Get to know SchemaSpy"
    time_estimation: "2h"
    key_points:
      - "Be careful, when you interact with the Galaxy database. And make sure you always have a backup!"
    contributors:
      - hrhotz
      - bgruening
  -
    title: "Docker and Galaxy"
    type: "tutorial"
    name: "galaxy-docker"
    zenodo_link: ""
    hands_on: no
    slides: yes
    questions:
      - "Why Docker? What is it?"
      - "How to use Docker?"
      - "How to integrate Galaxy in Docker to facilitate its deployment?"
    objectives:
      - "Docker basics"
      - "Galaxy Docker image (usage)"
      - "Galaxy Docker (internals)"
      - "Galaxy flavours"
    time_estimation: "1d/3h/6h"
    key_points:
      - "Use Docker"
      - "Integrate your tools into Galaxy"
      - "Use Galaxy inside Docker to have a flavoured Galaxy instance"
    contributors:
      - bebatut
      - bgruening
  -
    title: "Advanced customisation of a Galaxy instance"
    type: "tutorial"
    name: "advanced-galaxy-customisation"
    slides: yes
    contributors:
      - bgruening
      - erasche
      - martenson

maintainers:
  - bgruening
  - martenson<|MERGE_RESOLUTION|>--- conflicted
+++ resolved
@@ -12,9 +12,7 @@
     slides: yes
     contributors:
       - valentinmarcon
-
   -
-<<<<<<< HEAD
     title: "User, Group and Quota managment"
     type: "tutorial"
     name: "users-groups-quotas"
@@ -33,7 +31,7 @@
     contributors:
       - natefoo
       - bgruening
-=======
+  -
     title: "Server Monitoring and Maintenance"
     type: "tutorial"
     name: "monitoring-maintenance"
@@ -54,10 +52,6 @@
       - natefoo
       - bgruening
       - Slugger70
-
-
->>>>>>> b886fc48
-
   -
     title: "Move from dev instance to production instance"
     type: "tutorial"
