--- conflicted
+++ resolved
@@ -194,11 +194,7 @@
 >     galaxy_config_files_public:
 >       - src: files/galaxy/welcome.html
 >         dest: "{{ galaxy_mutable_config_dir }}/welcome.html"
-<<<<<<< HEAD
->    @@ -150,7 +152,10 @@ galaxy_config_templates:
-=======
->    @@ -148,7 +150,11 @@ galaxy_config_templates:
->>>>>>> d0ac5fd2
+>    @@ -141,7 +150,11 @@ galaxy_config_templates:
 >         dest: "{{ galaxy_config.galaxy.dependency_resolvers_config_file }}"
 >     
 >     galaxy_extra_dirs:
