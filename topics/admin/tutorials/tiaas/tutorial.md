--- conflicted
+++ resolved
@@ -90,11 +90,7 @@
 >    ```diff
 >    --- a/group_vars/galaxyservers.yml
 >    +++ b/group_vars/galaxyservers.yml
-<<<<<<< HEAD
->    @@ -236,6 +236,11 @@ telegraf_plugins_extra:
-=======
 >    @@ -243,6 +243,11 @@ telegraf_plugins_extra:
->>>>>>> d5a3d8b3
 >           - data_format = "influx"
 >           - interval = "15s"
 >     
@@ -175,12 +171,7 @@
 >    ```diff
 >    --- a/galaxy.yml
 >    +++ b/galaxy.yml
-<<<<<<< HEAD
->    @@ -36,6 +36,7 @@
->           become: true
-=======
 >    @@ -31,6 +31,7 @@
->>>>>>> d5a3d8b3
 >           become_user: "{{ galaxy_user.name }}"
 >         - geerlingguy.docker
 >         - usegalaxy_eu.rabbitmqserver
