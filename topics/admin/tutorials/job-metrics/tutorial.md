---
layout: tutorial_hands_on

title: "Recording Job Metrics"
zenodo_link: ""
questions:
objectives:
  - What are job metrics?
  - What sort of information can I collect?
  - Where can I find this information?
time_estimation: "15m"
key_points:
contributors:
  - hexylena
requirements:
  - type: "internal"
    topic_name: admin
    tutorials:
      - ansible
      - ansible-galaxy
      - connect-to-compute-cluster
---

# Overview
{:.no_toc}

Job metrics record properties of the jobs that are executed, information that can help you plan for trainings or plan capacity for further expansions of your Galaxy server.

> ### Agenda
>
> 1. TOC
> {:toc}
>
{: .agenda}

# Metrics

Galaxy includes a built-in framework to collect job metrics and store these in its database. [Some work was done](https://github.com/galaxyproject/galaxy/blob/dev/lib/galaxy/config/sample/job_metrics_conf.xml.sample) to try and analyse job runtime metrics to optimise cluster allocation based on job inputs, and enhance job submission ({% cite Tyryshkina_2019 %}). More work will be done in this area.

> ### {% icon comment %} Note
>
> Job metrics are only visible to Galaxy *admin users*, unless you set `expose_potentially_sensitive_job_metrics: true`, like UseGalaxy.eu does. EU's intention with this is to empower users and make everything as transparent as possible.
>
{: .comment}

## Setting up Galaxy

By default, Galaxy enables the `core` metrics:

![screenshot of galaxy metrics](../../images/job-metrics-basic.png)

These include very basic submission parameters. We want more information!

> ### {% icon hands_on %} Hands-on: Setting up the job metrics file
>
> 1. Create the file `templates/galaxy/config/job_metrics_conf.xml` with the following contents:
>
>    ```xml
>    <?xml version="1.0"?>
>    <job_metrics>
>      <core />
>      <cpuinfo />
>      <meminfo />
>      <uname />
>      <env />
>      <cgroup />
>     <hostname />
>    </job_metrics>
>    ```
>
>    You can see the [sample file](https://github.com/galaxyproject/galaxy/blob/dev/lib/galaxy/config/sample/job_metrics_conf.xml.sample) for further options regarding metrics.
>
> 2. Edit your playbook to install the package named `cgroup-tools` in a pre-task (with git/make/etc). This package is required to use `cgget` which is used in metrics collection.
>
> 3. Edit the group variables file, `group_vars/galaxyservers.yml`:
>
>    You'll need to make two edits:
>    - Setting the `job_metrics_config_file`, to tell Galaxy where to look for the job metrics configuration.
>    - Adding the file to the list of `galaxy_config_templates` to deploy it to the server:
>
>    {% raw %}
>    ```diff
>    --- galaxyservers.yml.old
>    +++ galaxyservers.yml
>
>    + galaxy_job_metrics_config_file: "{{ galaxy_config_dir }}/job_metrics_conf.xml"
>
>      galaxy_config:
>        galaxy:
>    +     job_metrics_config_file: "{{ galaxy_job_metrics_config_file }}"
>          brand: "My Galaxy"
>          admin_users: admin@example.org
>          database_connection: "postgresql:///galaxy?host=/var/run/postgresql"
>    @@ -120,6 +121,8 @@ gie_proxy_setup_service: systemd
<<<<<<< HEAD
>     gie_proxy_sessions_path: "{{ galaxy_mutable_data_dir }}/interactivetools_map.sqlite"
>
>     galaxy_config_templates:
>    +  - src: templates/galaxy/config/job_metrics_conf.xml
>    +    dest: "{{ galaxy_job_metrics_config_file }}"
>       - src: templates/galaxy/config/tool_conf_interactive.xml
>         dest: "{{ galaxy_config_dir }}/tool_conf_interactive.xml"
>       - src: templates/galaxy/config/job_conf.xml
=======
>      gie_proxy_sessions_path: "{{ galaxy_mutable_data_dir }}/interactivetools_map.sqlite"
> 
>      galaxy_config_files:
>    +   - src: files/galaxy/config/job_metrics_conf.xml
>    +     dest: "{{ galaxy_job_metrics_config_file }}"
>        - src: files/galaxy/config/tool_conf_interactive.xml
>          dest: "{{ galaxy_config_dir }}/tool_conf_interactive.xml"
>        - src: files/galaxy/config/job_conf.xml
>>>>>>> 7db159b0
>    ```
>    {% endraw %}
>
> 4. Run the playbook
>
>    ```
>    ansible-playbook galaxy.yml
>    ```
{: .hands_on}


## Generating Metrics

With this, the job metrics tracking should be set up. Now when you run a job, you will see many more metrics:

> ### {% icon hands_on %} Hands-on: Generate some metrics
>
> 1. Run a job (any tool is fine, even upload)
>
> 2. View the information of the output dataset ({% icon galaxy-info %})
>
{: .hands_on}

![advanced metrics](../../images/job-metrics-advanced.png)


## What should I collect?

There is not a good rule we can tell you, just choose what you think is useful or will be. Numeric parameters are "cheaper" than the text parameters like uname to store, eventually you may find yourself wanting to remove old job metrics if you decide to collect the environment variables or similar.<|MERGE_RESOLUTION|>--- conflicted
+++ resolved
@@ -92,7 +92,6 @@
 >          admin_users: admin@example.org
 >          database_connection: "postgresql:///galaxy?host=/var/run/postgresql"
 >    @@ -120,6 +121,8 @@ gie_proxy_setup_service: systemd
-<<<<<<< HEAD
 >     gie_proxy_sessions_path: "{{ galaxy_mutable_data_dir }}/interactivetools_map.sqlite"
 >
 >     galaxy_config_templates:
@@ -101,16 +100,6 @@
 >       - src: templates/galaxy/config/tool_conf_interactive.xml
 >         dest: "{{ galaxy_config_dir }}/tool_conf_interactive.xml"
 >       - src: templates/galaxy/config/job_conf.xml
-=======
->      gie_proxy_sessions_path: "{{ galaxy_mutable_data_dir }}/interactivetools_map.sqlite"
-> 
->      galaxy_config_files:
->    +   - src: files/galaxy/config/job_metrics_conf.xml
->    +     dest: "{{ galaxy_job_metrics_config_file }}"
->        - src: files/galaxy/config/tool_conf_interactive.xml
->          dest: "{{ galaxy_config_dir }}/tool_conf_interactive.xml"
->        - src: files/galaxy/config/job_conf.xml
->>>>>>> 7db159b0
 >    ```
 >    {% endraw %}
 >
