--- conflicted
+++ resolved
@@ -277,11 +277,7 @@
 >     certbot_domains:
 >      - "{{ inventory_hostname }}"
 >     certbot_agree_tos: --agree-tos
-<<<<<<< HEAD
->    @@ -182,6 +184,34 @@ slurm_config:
-=======
 >    @@ -180,6 +182,44 @@ slurm_config:
->>>>>>> d5a3d8b3
 >       SelectType: select/cons_res
 >       SelectTypeParameters: CR_CPU_Memory  # Allocate individual cores/memory instead of entire node
 >     
@@ -340,11 +336,7 @@
 >    ```diff
 >    --- a/galaxy.yml
 >    +++ b/galaxy.yml
-<<<<<<< HEAD
->    @@ -35,6 +35,7 @@
-=======
 >    @@ -29,6 +29,8 @@
->>>>>>> d5a3d8b3
 >         - role: uchida.miniconda
 >           become: true
 >           become_user: "{{ galaxy_user.name }}"
