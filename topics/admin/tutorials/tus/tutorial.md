--- conflicted
+++ resolved
@@ -80,11 +80,7 @@
 >    ```diff
 >    --- a/group_vars/galaxyservers.yml
 >    +++ b/group_vars/galaxyservers.yml
-<<<<<<< HEAD
->    @@ -65,6 +65,9 @@ galaxy_config:
-=======
 >    @@ -67,6 +67,8 @@ galaxy_config:
->>>>>>> fd46aaec
 >         # Tool security
 >         outputs_to_working_directory: true
 >         new_user_dataset_access_role_default_private: true # Make datasets private by default
@@ -94,7 +90,6 @@
 >       gravity:
 >         process_manager: systemd
 >         galaxy_root: "{{ galaxy_root }}/server"
-<<<<<<< HEAD
 >    @@ -85,6 +88,10 @@ galaxy_config:
 >         celery:
 >           concurrency: 2
@@ -107,9 +102,6 @@
 >           handler:
 >             processes: 2
 >    @@ -154,3 +161,7 @@ nginx_conf_http:
-=======
->    @@ -156,3 +158,16 @@ nginx_conf_http:
->>>>>>> fd46aaec
 >     nginx_ssl_role: usegalaxy_eu.certbot
 >     nginx_conf_ssl_certificate: /etc/ssl/certs/fullchain.pem
 >     nginx_conf_ssl_certificate_key: /etc/ssl/user/privkey-www-data.pem
