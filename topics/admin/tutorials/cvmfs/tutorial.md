---
layout: tutorial_hands_on

title: "Reference Data with CVMFS"
zenodo_link: ""
questions:
objectives:
  - Have an understanding of what CVMFS is and how it works
  - Install and configure the CVMFS client on a linux machine and mount the Galaxy reference data repository
  - Configure your Galaxy to use these reference genomes and indices
  - Use an Ansible playbook for all of the above.
time_estimation: "1h"
key_points:
contributors:
  - slugger70
  - hexylena
requirements:
  - type: "internal"
    topic_name: admin
    tutorials:
      - ansible
      - ansible-galaxy
voice:
  id: Olivia
  lang: en-AU
  neural: true
subtopic: data
tags:
  - ansible
  - git-gat
---

> These words come from a transcript of Simon Gladman teaching this course. He
> is a bioinformatician at the University of Melbourne in Australia and also
> one of the administrators of Galaxy Australia.
>
> Hello everybody and welcome back to the Galaxy
> administrators course. in this session we're going to be talking about
> reference data in Galaxy using CVMFS.
>
> Hopefully by now you've all seen the video of
> the slides - if not I suggest you go and do
> look at those first as that explains how reference
> data works in Galaxy and also what CVMFS does to
> help us with that reference data.
>
> Some of the requirements from that we hope you've
> already completed: Galaxy server installation
> with Ansible and hopefully you
> understand what Ansible is and how
> it's used.
{: .spoken data-visual="gtn" data-target="#top-navbar" }

# Overview


The CernVM-FS {% cite Blomer_2011 %} is a distributed filesystem perfectly designed for sharing readonly data across the globe. We use it in the [Galaxy Project](https://galaxyproject.org) for sharing things that a lot of Galaxy servers need. Namely:
* **Reference Data**
    * Genome sequences for hundreds of useful species.
    * Indices for the genome sequences
    * Various bioinformatic tool indices for the available genomes
* **Tool containers**
    * [Singularity](https://www.sylabs.io/) containers of everything stored in [Biocontainers](https://biocontainers.pro/) (A bioinformatic tool container repository.) You get these for free every time you build a [Bioconda](https://bioconda.github.io/) recipe/package for a tool.
* Others too..

From the Cern website:

> The CernVM File System provides a scalable, reliable and low-maintenance software distribution service. It was developed to assist High Energy Physics (HEP) collaborations to deploy software on the worldwide-distributed computing infrastructure used to run data processing applications. CernVM-FS is implemented as a POSIX read-only file system in user space (a FUSE module). Files and directories are hosted on standard web servers and mounted in the universal namespace /cvmfs."
>
> -- [https://cernvm.cern.ch/portal/filesystem](https://cernvm.cern.ch/portal/filesystem)
{: .quote id="cvmfs-quote"}

> All right, just a quick recap. CVMFS or
> Cern-VMFS is a distributed file system perfectly
> designed for sharing read-only data across the
> globe and we use it extensively in the Galaxy
> project for sharing things that
> a lot of Galaxy servers need.
> Namely all the reference data; so the genome
> sequences for all the different genomes that
> we need to think about in in Galaxy and
> bioinformatics. Things like a human genome,
> mouse genome, etc., etc. And we need a lot of
> indices for the genome sequences and lots of
> tool indices for all those genomes. And we also
> have a repository that contains tool containers.
> So singularity containers for all of the
> bioinformatics tools that we might want to use.
> There's a tutorial idea already done this week
> or coming up soon this week that explains how to
> use those singularity containers within Galaxy as
> well. So we're just going to get on with things.
{: .spoken data-visual="gtn" data-target="#cvmfs-quote"}

[A slideshow presentation on this subject]({% link topics/admin/tutorials/cvmfs/slides.html %}) is available. More [details are available on usegalaxy.org (Galaxy Main's) reference data setup](https://galaxyproject.org/admin/reference-data-repo/#usegalaxyorg-reference-data) and CVMFS system.

This exercise uses Ansible to install and configure CVMFS and Galaxy's access to CVMFS. For a tutorial that does not use Ansible and gives a closer look at how reference data is configured in Galaxy, see [the Reference Data with CVMFS without Ansible tutorial]({% link topics/admin/tutorials/cvmfs-manual/tutorial.md %}).

> <agenda-title></agenda-title>
>
> 1. TOC
> {:toc}
>
{: .agenda}

{% snippet topics/admin/faqs/git-gat-path.md tutorial="cvmfs" %}

> The agenda we're going to follow today is: We're going to install and
> configure Galaxy CVMFS reference data using ansible. We're going to explore
> the CVMFS installation and then we're going to configure Galaxy to use it.
{: .spoken data-visual="gtn" data-target="#agenda"}

# Ansible-CVMFS and Galaxy

> There are a few different repositories that um Galaxy project has created and
> shared with everybody. The first one is the reference data and indices and
> this is in data.galaxyproject.org. And then we have another one called
> singularity.galaxyproject.org.
>
> If you want to have a look at what's in there you can click on the "data
> cache", and this link here will show you all the things that are inside this
> data.galaxyproject.org
{: .spoken data-visual="gtn" data-target="#ansible-cvmfs-and-galaxy" }

The Galaxy project supports a few CVMFS repositories.


| Repository                 | Repository Address              | Contents                                                                         |
| ----------                 | ------------------              | --------                                                                         |
| Reference Data and Indices | `data.galaxyproject.org`        | Genome sequences and their tool indices, Galaxy `.loc` files for them as well    |
| Singularity Containers     | `singularity.galaxyproject.org` | Singularity containers for everything in Biocontainers for use in Galaxy systems |
| Galaxy Main Configuration  | `main.galaxyproject.org`        | The configuration files etc for Galaxy Main (usegalaxy.org)                      |

You can browse the contents of `data.galaxyproject.org` at the [datacache](http://datacache.galaxyproject.org/).

## Installing and Configuring

Luckily for us, the Galaxy Project has a lot of experience with using and configuring CVMFS and we are going to leverage off that. To get CVMFS working on our Galaxy server, we will use the Ansible role for CVMFS written by the Galaxy Project. Firstly, we need to install the role and then write a playbook for using it.

If the terms "Ansible", "role" and "playbook" mean nothing to you, please checkout [the Ansible introduction slides]({% link topics/admin/tutorials/ansible/slides.html %}) and [the Ansible introduction tutorial]({% link topics/admin/tutorials/ansible/tutorial.md %})

{% snippet topics/admin/faqs/ansible_local.md %}

> Okay, so now we're going to move on to installing and configuring Galaxy's
> CVMFS reference data with Ansible. We are going to do some Ansible here and
> we're going to install CVMFS onto our Galaxy server. Hopefully you all have
> access to a Galaxy server.
{: .spoken data-visual="gtn" data-target="#installing-and-configuring"}

> Here is mine. And on it I am an admin user and I have access to the admin
> page. This was done as part of the installation of Galaxy um and hopefully
> you've installed a tool.
{: .spoken data-visual="galaxy" data-target="/" data-action="goto"}

> I have bwa and bwa-mem installed under Mapping.
{: .spoken data-visual="galaxy" data-target=".search-input input" data-action="fill" data-value="bwa-mem"}

> So if I click on that you can see
> here that I have bwa-mem but there are no options available for reference
> genomes, so we want to fix that. We want to connect to all of Galaxy's
> pre-built references and so we're going to use Galaxy's CVMFS system to let
> our own Galaxies connect and get access to all the pre-built caches and
> everything we already have.
{: .spoken data-visual="galaxy" data-target="/?tool_id=bwa_mem" data-action="goto"}

> Okay, so let's get started. If we go back to our
> tutorial here, it says that we need to install a CVMFS role into our
> requirements.yml and then add it to our Ansible.
{: .spoken data-visual="gtn" data-target="#hands-on-installing-cvmfs-with-ansible"}

> <hands-on-title>Installing CVMFS with Ansible</hands-on-title>
>
> 1. In your working directory, add the CVMFS role to your `requirements.yml`
>
>    > Well the first thing I need to do is log into my Galaxy machine in the
>    > terminal.
>    {: .spoken data-visual="terminal" data-cmd="whoami; hostname -f"}
>
>    > Have a look at he contents of this directory and I'll go into galaxy and here we have all of the Ansible scripts that hopefully everybody already has.
>    {: .spoken data-visual="terminal" data-cmd="ls -al"}
>
>    {% raw %}
>    ```diff
>    --- a/requirements.yml
>    +++ b/requirements.yml
>    @@ -17,3 +17,6 @@
>     # TUS (uploads)
>     - name: galaxyproject.tusd
>       version: 0.0.1
>    +# CVMFS Support
>    +- src: galaxyproject.cvmfs
>    +  version: 0.2.21
>    {% endraw %}
>    ```
>    {: data-commit="Add requirement" data-ref="add-req"}
>
>    {% snippet topics/admin/faqs/diffs.md %}
>
>    > Okay, so the first thing I'm going to do is I'm going to add the CVMFS
>    > role to the requirements.yml.
>    > Edit requirements.yml and we need to add this to the bottom of that file. Copy. Paste. And save it.
>    {: .spoken data-visual="terminal" data-ref="add-req"}
>
> 2. Install the role with:
>
>    > <code-in-title>Bash</code-in-title>
>    > ```bash
>    > ansible-galaxy install -p roles -r requirements.yml
>    > ```
>    > {: data-cmd="true" data-ref="req-install"}
>    {: .code-in}
>
>    > And now install the role into our local Ansible scripts using the
>    > ansible-galaxy command. And as you can see, it's downloading the CVMFS
>    > role.
>    {: .spoken data-visual="terminal" data-ref="req-install"}
>
>    > And if we look into roles now you can see that we have galaxyproject.cmfs
>    {: .spoken data-visual="terminal" data-cmd="ls roles/"}
>
>    > Right, clear the screen.
>    {: .spoken data-visual="terminal" data-cmd="clear"}
>
> 3. The variables available in this role are:
>
>    > Okay, now what we need to do is we need to run this role and that will
>    > install the CVMFS client onto our Galaxy server. So the first thing we
>    > need to do is edit our group files galaxyservers file. There are a bunch
>    > of different variables that we can set. We can set the cvmfs role to be
>    > a client or stratum zero, stratum one server. URLs - so where we're
>    > getting all this data from, and if you remember in the slideshow, the
>    > data can come from Europe or America or Australia. Which repositories
>    > we want to have installed. And this is an important one - the quota
>    > limit. This is basically saying that CVMFS will cache some data on your
>    > local machine and the quota limit is the maximum size of that cache.
>    {: .spoken  data-visual="gtn" data-target="#variables-table"}
>
>    | Variable             | Type          | Description                                                                                                                                                                    |
>    | ----------           | -------       | -------------                                                                                                                                                                  |
>    | `cvmfs_role`         | string        | Type of CVMFS host: `client`, `stratum0`, `stratum1`, or `localproxy`. Controls what packages are installed and what configuration is performed.                               |
>    | `cvmfs_keys`         | list of dicts | Keys to install on hosts of all types.                                                                                                                                         |
>    | `cvmfs_server_urls`  | list of dicts | CVMFS server URLs, the value of `CVMFS_SERVER_URL` in `/etc/cvmfs/domain.d/<domain>.conf`.                                                                                     |
>    | `cvmfs_repositories` | list of dicts | CVMFS repository configurations, `CVMFS_REPOSITORIES` in `/etc/cvmfs/default.local` plus additional settings in `/etc/cvmfs/repositories.d/<repository>/{client,server}.conf`. |
>    | `cvmfs_quota_limit`  | integer in MB | Size of CVMFS client cache. Default is `4000`.                                                                                                                                 |
>    {: id="variables-table"}
>
>    But, luckily for us, the Galaxy Project CVMFS role has a lot of defaults for these variables which we can use by just setting `galaxy_cvmfs_repos_enabled` to `config-repo`. We will also set the `cvmfs_quota_limit` to something sensible (500MB) as we have relatively small disks on our instances. In a production setup, you should size this appropriately for the client.
>
>    > <tip-title>What is a good size for this?</tip-title>
>    > In production UseGalaxy.org.au uses 100GB, different sites have different needs and you can make your cache smaller depending on your usage. E.g. if your users only use one dataset from the reference data (e.g. just hg38) then perhaps you don't need such a large cache.
>    {: .tip}
>
>    > Okay but instead of just modifying galaxyservers.yml and adding in some
>    > of these variables - instead what we're going to do here is - we're
>    > going to create a new group file called all.yml.
>    >
>    > Because one of the things that we may want to do in the future - is we
>    > may want to create other machines. We might want to have worker nodes
>    > for our Galaxy cluster; or we may want to have other machines that we
>    > want to be able to create using these Ansible scripts that also have the
>    > CVMFS role installed. And instead of reproducing these variables in each
>    > of the group var files for those particular machines, we can create a
>    > special group vars file called all.yml. And whatever we put in there
>    > will be automatically available to all machines that we create with
>    > Ansible from this directory. Hopefully that makes a bit of sense and
>    > we're going to use that a bit later on if you come along to the pulsar
>    > tutorial where we will also be installing CVMFS on another machine - on
>    > a remote machine to run Pulsar.
>    {: .spoken data-visual="terminal" data-cmd="ls group_vars/"}
>
>    Add the following lines to your `group_vars/all.yml` file, creating it if it doesn't exist:
>
>    {% raw %}
>    ```diff
>    --- a/group_vars/all.yml
>    +++ b/group_vars/all.yml
>    @@ -5,3 +5,8 @@ pip_virtualenv_command: /usr/bin/python3 -m venv  # usegalaxy_eu.certbot, usegal
>     # Common variables needed by all hosts
>     galaxy_user_name: galaxy
>     galaxy_db_name: galaxy
>    +
>    +# CVMFS vars
>    +cvmfs_role: client
>    +galaxy_cvmfs_repos_enabled: config-repo
>    +cvmfs_quota_limit: 500
>    {% endraw %}
>    ```
>    {: data-commit="Configure CVMFS variables" data-ref="vars-all"}
>
>    > So what we're going to do, is we're going to create a new file called
>    > groupvars/all.yml and we're going to put some of these CVMFS variables
>    > inside it. So i'll just copy that. Okay, groupvars all dot yaml. And
>    > I'll paste this in. So basically the CVMFS role we want this machine to
>    > have is client. Which means that we just want it to be able to access
>    > all of our CVMFS reference data. And then we want we're going to set
>    > this one here to say that, "yes we want to set this up for Galaxy." And
>    > the config repo is the one that tells CVMFS how to set everything else
>    > up. And then this is the other important one - the CVMFS quota limit.
>    > We're setting to 500 megabytes and that's just so we don't fill the root
>    > disk of these machines. So I'll save that.
>    {: .spoken data-visual="terminal" data-ref="vars-all"}
>
>    > <tip-title>Why all.yml?</tip-title>
>    > We've integrated the cvmfs and pulsar tutorials better, such that CVMFS will be used for Pulsar as well, this configuration will be needed on all of our machines. This mirrors real life where you want CVMFS on every node that does computation.
>    {: .tip}
>
> 4. Add the new role to the list of roles under the `roles` key in your playbook, `galaxy.yml`:
>
>    {% raw %}
>    ```diff
>    --- a/galaxy.yml
>    +++ b/galaxy.yml
>    @@ -37,6 +37,7 @@
>           become_user: "{{ galaxy_user_name }}"
>         - galaxyproject.nginx
>         - galaxyproject.gxadmin
>    +    - galaxyproject.cvmfs
>       post_tasks:
>         - name: Setup gxadmin cleanup task
>           ansible.builtin.cron:
>    {% endraw %}
>    ```
>    {: data-commit="Add role to playbook" data-ref="pb"}
>
>    > And now we need to add the role - we need to add the role to our Galaxy
>    > playbook. So we edit galaxy.yml which is our playbook and we just need to
>    > add the galaxyproject.cvmfs to the bottom of this. galaxyproject.cvmfs.
>    > And that's pretty much it.
>    {: .spoken data-visual="terminal" data-ref="pb"}
>
> 5. Run the playbook
>
>    > <code-in-title>Bash</code-in-title>
>    > ```bash
>    > ansible-playbook galaxy.yml
>    > ```
>    > {: data-cmd="true" data-ref="run-pb1"}
>    {: .code-in }
{: .hands_on}

> Okay now we just run the playbook. ansible-playbook. We want to run the
> Galaxy one. So. All right, we're about to get to the CVMFS repo here. We are
> now it's installing the um the apt package of CVMFS. It's going to get
> that out of this special um Cern apt repository. Okay, it's installing
> it. Hopefully it won't take too long. Okay, now setting up the
> repositories. And it's done.
{: .spoken data-visual="terminal" data-ref="run-pb1"}

Congratulations, you've set up CVMFS.

## Exploring the CVMFS Installation


> Okay, that was completed. We've now installed CVMFS client onto our machine
> and we've told it to go looking for certain repositories. Now to get access
> to them. We'll see what's in them. uh They'll be located at slash cvmfs. So
> under the cvmfs directory in your root directory. So, we can go to that. cd
> /
{: .spoken data-visual="terminal" data-cmd="cd /"}

> Do an ll. You can see here there's a directory here called cvmfs.
{: .spoken data-visual="terminal" data-cmd="ls -al"}

>  So we'll go in there and have a look and see what's in there.
{: .spoken data-visual="terminal" data-cmd="cd /cvmfs"}

> So let's have a look. Oh there's nothing in there!
> Well actually, what what's going to happen is; as soon as we go looking for
> something in this directory, so autofs will automatically mount the
> particular thing we're looking for. And so what we're going to do here is I'm
> going to go: cd data.galaxyproject.org, because I know that's one of the one
> of the repositories that should have been installed.
{: .spoken data-visual="terminal" data-cmd="ls -al"}

> And when I do that, autofs is automatically going to mount it for me on the
> fly. Like that.
{: .spoken data-visual="terminal" data-cmd="cd data.galaxyproject.org"}

> And now I've cd'd into it and if I do an ll, you can see here I've got some
> things in here now. I've got byhand and managed.
{: .spoken data-visual="terminal" data-cmd="ls -al"}

>  If I go into byhand you can see here that I have quite a lot of different
>  genomes and their tool indices.
{: .spoken data-visual="terminal" data-cmd="cd byhand; ls"}

> So if I'm going to, say, sacCer2, I can see in here there are bowtie index,
> the bwa index, the uh the picard index, the sam index; a whole bunch of
> other different things - including the original sequences etc. So yeah,
> quite a lot of data and we just have access to that on the fly. And then as
> soon as we try and look at any of these files, what will happen is CVMFS
> will automatically cache it to the local disk within within that 500
> megabyte cache that we uh we set up earlier. This is really cool. And we can
> tell Galaxy to look at all of this data and use it as its reference data.
{: .spoken data-visual="terminal" data-cmd="ls -al sacCer2/"}

> <hands-on-title>Exploring CVMFS</hands-on-title>
>
> 1. SSH into your machine
>
> 2. Change directory into `/cvmfs/` and list the files in that folder
>
>    > <question-title></question-title>
>    >
>    > What do you see?
>    >
>    > > <solution-title></solution-title>
>    > > You should see nothing, as CVMFS uses `autofs` in order to mount paths only upon request.
>    > >
>    > {: .solution }
>    >
>    {: .question}
>
>
> 3. Change directory into `/cvmfs/data.galaxyproject.org/`.
>
>    > <code-in-title>Bash</code-in-title>
>    > ```
>    > cd /cvmfs/data.galaxyproject.org/
>    > ls
>    > ls byhand
>    > ls managed
>    > ```
>    {: .code-in}
>
>    > <question-title></question-title>
>    >
>    > What do you see now?
>    >
>    > > <solution-title></solution-title>
>    > >  You'll see `.loc` files, genomes and indices.
>    > > AutoFS only mounts the files when they're accessed, so it appears like there is no folder there.
>    > {: .solution }
>    >
>    {: .question}
>
>    And just like that we all have access to all the reference genomes and associated tool indices thanks to the Galaxy Project, IDC, and Nate's hard work!
>
{: .hands_on}

## Configuring Galaxy to use the CVMFS references.

Now that we have mounted the CVMFS repository we need to tell Galaxy how to find it and use it.

There are two primary directories in the reference data repository:

| Directory   | Contents                                                                                                                                                                  |
| ----------- | ----------                                                                                                                                                                |
| `/managed`  | Data generated with Galaxy Data Managers, organized by data table (index format), then by genome build.                                                                   |
| `/byhand`   | Data generated prior to the existence/use of Data Managers, manually curated. (For legacy reasons, this directory is shared as `/indexes` on the HTTP and rsync servers.) |

These directories have somewhat different structures:

* `/managed` is organized by index type, then by genome build (Galaxy dbkey)
* `/byhand` is organzied by genome build, then by index type

Both directories contain a location subdirectory, and each of these contain a `tool_data_table_conf.xml` file:

* `/managed/location/tool_data_table_conf.xml`
* `/byhand/location/tool_data_table_conf.xml`

Galaxy consumes these `tool_data_table_conf.xml` files and the `.loc` "location" files they reference. The paths contained in these files are valid if the data is mounted via CVMFS.

Examples of data include:

* twoBit (`.2bit`) and FASTA (`.fa`) sequence files
* Bowtie 2 and BWA indexes
* Multiple Alignment Format (`.maf`) files
* SAMTools FASTA indexes (`.fai`)

Now all we need to do is tell Galaxy how to find it! This tutorial assumes that you have run the tutorial in the requirements, [Galaxy Installation with Ansible]({% link topics/admin/tutorials/ansible-galaxy/tutorial.md %}). The hands-on below will use the Galaxy Project Ansible role to configure everything.
{: id="spoken-7"}

> So that's what we're going to do now. Okay. So now we're going to try and
> configure Galaxy to use this CVMFS data. And and to have it so that we can run
> things like bwa and bwa mem and run them against the human genome or the bee
> genome or the mouse genome and take advantage of the fact that a lot of other
> people in the Galaxy community have done a lot of work for reference data for
> us already.
>
> So the way to do this is we're going to edit the groupvars galaxyservers
> file and we're going to add a variable called tool_data_table_config_path.
> And then we're going to point it to the two files that are in - there's one
> in byhand and one in managed.
{: .spoken  data-visual="gtn" data-target="#spoken-7"}


> If we go into byhand you can see here. And then we're going to location. As
> you can see in here, are all the lock files, but you'll also see there's an
> xml file here called tool_data_table_conf xml and we're going to point Galaxy
> at this file and there's another one in the same position in managed.
{: .spoken data-visual="terminal" data-cmd="cd /cvmfs/data.galaxyproject.org/byhand;  ls location;"}

> And you can see here there's another one in managed there. And so we're going to
> add both of these files to our Galaxy configuration and then Galaxy will be
> able to use all of the data contained within this repository.
{: .spoken data-visual="terminal" data-cmd="cd ../; ls managed/location"}

> Okay, so we'll go back to our Ansible directory.
{: .spoken data-visual="terminal" data-cmd="cd ~/galaxy/"}

> <hands-on-title>Configuring Galaxy to use CVMFS</hands-on-title>
>
> 1. Edit the `group_vars/galaxyservers.yml` file and add a `tool_data_table_config_path` entry under the `galaxy` key of the `galaxy_config` section in the `group_vars/galaxyservers.yml` file. This new entry should be a list containing the paths to both `tool_data_table_conf.xml` files referenced above.
>
>    {% raw %}
>    ```diff
>    --- a/group_vars/galaxyservers.yml
>    +++ b/group_vars/galaxyservers.yml
<<<<<<< HEAD
>    @@ -68,6 +68,8 @@ galaxy_config:
=======
>    @@ -69,6 +69,8 @@ galaxy_config:
>         new_user_dataset_access_role_default_private: true # Make datasets private by default
>>>>>>> fd46aaec
>         # TUS
>         galaxy_infrastructure_url: "https://{{ inventory_hostname }}"
>         tus_upload_store: "{{ galaxy_tus_upload_store }}"
>    +    # CVMFS
>    +    tool_data_table_config_path: /cvmfs/data.galaxyproject.org/byhand/location/tool_data_table_conf.xml,/cvmfs/data.galaxyproject.org/managed/location/tool_data_table_conf.xml
>       gravity:
>         process_manager: systemd
>         galaxy_root: "{{ galaxy_root }}/server"
>    {% endraw %}
>    ```
>    {: data-commit="Add tool_data_table_config_path to group variables" data-ref="gvconf"}
>
>    > This time I'm going to edit the groupvars galaxyservers.yml file. And in
>    > our Galaxy section. Which is here. Which is here. At the bottom of that
>    > I'm going to add a variable called tool_data_table_config_path. And I'm
>    > going to point it to the locations that we um I showed you before. um I
>    > can't remember what they are off the top of my head but luckily they're
>    > inside this solution box and so I will just copy them. And paste. And as
>    > you can see pointing to /cvmfs/data.galaxyproject.org/byhand/location
>    > and then that tool data table conf xml file. And then we have a list
>    > here and we separate it by commas and then we point it to the second
>    > one. Right, so we save this file.
>    {: .spoken data-visual="terminal" data-ref="gvconf"}
>
> 2. Re-run the playbook
>
>    > <code-in-title>Bash</code-in-title>
>    > ```bash
>    > ansible-playbook galaxy.yml
>    > ```
>    > {: data-cmd="true" data-ref="pb-run2"}
>    {: .code-in }
>
>    > So this time what we're going to do, all we're doing is making a minor change
>    > to the Galaxy yaml file in the Galaxy config to add that one line and then
>    > we're going to restart Galaxy. And yeah, Galaxy will suddenly automatically
>    > have access to all of that data. So you can see here we've changed the Galaxy
>    > configuration file. And then Galaxy is now restarting and it's done.
>    {: .spoken data-visual="terminal" data-ref="pb-run2"}
>
> 3. Install the BWA-MEM tool, if needed.
>
>    {% snippet topics/admin/faqs/install_tool.md query="bwa" name="Map with BWA-MEM" section="Mapping" %}
>
> 4. In your Galaxy server, open the **Map with BWA-MEM** {% icon tool %} tool. Now check that there are a lot more reference genomes available for use!
>
>    ![available_genomes.png](../../images/available_genomes.png)
>
> 5. Login to Galaxy as the admin user, and go to **Admin → Data Tables → bwa_mem indexes**
>
>    ![bwa_mem_indices.png](../../images/bwa_mem_indices.png)
>
{: .hands_on}

> Okay let's go and have a look at our Galaxy server and see if bwa can
> suddenly see all of those - that stuff. All right so we're back on our Galaxy
> server. I'll click on Analyze Data to just to reload the page.
{: .spoken data-visual="galaxy" data-target="#analysis a" data-action="click"}

> I'll go back to Mapping
{: .spoken data-visual="galaxy" data-target=".search-input input" data-action="click"}

>  and load bwa-mem.
{: .spoken data-visual="galaxy" data-target=".search-input input" data-action="fill" data-value="bwa-mem"}

> And then suddenly, instead of
> having no options available, you can see here we've got the Bee genome.
{: .spoken data-visual="galaxy" data-target="/?tool_id=bwa_mem" data-action="goto"}

>  Now click on that. Oh look at that, there are lots and lots and lots of
>  available genomes now including: lots of human, mouse, rat, yeast, all sorts
>  of things. And in fact if you want to see the list of all the different
>  available genomes now, that we have available to us.
>
>  If you go to admin. We go to data tables over here. You can see here that we
>  have um a couple of data tables for managed and for all fasta. So if we
>  click on that one, you can see that we have a lot of genomes available now
>  in the all fasta data table that Galaxy can get access to. If we go back to
>  the data tables again, and go down to bwa indexes or bwa mem indexes here.
>  You can see we have access to a lot of pre-built indexes for bwa for all of
>  these different genomes. That is pretty powerful.
>
>  So what did that take us? Maybe 30 minutes? And uh suddenly our Galaxy
>  server has access to all the uh the data the reference data and the tool
>  indices that the community have built over a number of years and it's super
>  simple.
{: .spoken data-visual="galaxy" data-target="s2id_field-uid-12_select a" data-action="click"}

> ```bash
> 1.sh
> ```
> {: data-test="true"}
{: .hidden}

{% snippet topics/admin/faqs/git-commit.md page=page %}

{% snippet topics/admin/faqs/missed-something.md step=5 %}

# Common Production Questions

> <question-title>For the most used datasets (for ex. hg38) could we have a local copy, or would that be irrelevant?</question-title>
> This would be irrelevant, the most used datasets will stay in the cache. CVMFS uses a Least Recently Used (LRU) cache (see their [docs](https://cvmfs.readthedocs.io/en/latest/cpt-details.html#disk-cache)), so whenever it runs out of space, it will remove the least recently used file. If you have a file that is very commonly used, it will remain in the cache.
{: .question}

> <question-title>Could you explain how to calculate a good cache space?</question-title>
> Here are two approaches, there are others:
> 1. Allocate some cache, see how it is, make it larger if it is fully used + users complain of speed.
> 2. Enable reference data, and collect a week or two of data, analyse which reference datasets are being used, and allocate enough space for all of them.
>
> Essentially you just need data on how your users will behave and what reference data they want, combined with "when will they accept a wait period" to determine how much space you must allocate.
{: .question}

> <question-title>If I use a cluster, will I need to configure this FS in each node (given that the folder is at / directly)?</question-title>
> Yes. Often admins with a cluster keep a smaller cache local to each compute node, and then setup a Squid proxy to hold the most commonly accessed data on a machine with more storage. E.g. each compute node could have 10-50GB of CVMFS storage while you might setup a Squid proxy with 200-300 GB of storage that will store everything your site uses.
{: .question}

> <tip-title>Debugging failed mounting</tip-title>
>
> Are you having issues mounting your CVMFS mount? Is it giving strange errors like "Endpoint not connected"
> Try running this command as root:
>
> > > <code-in-title>Bash</code-in-title>
> > > ```console
> > > /usr/bin/cvmfs2 -d -o rw,system_mount,fsname=cvmfs2,allow_other,grab_mountpoint singularity.galaxyproject.org /mnt
> > > ```
> > {: .code-in}
> >
> > > <code-out-title>Consolue</code-out-title>
> > > ```console
> > > Debug: using library /usr/lib/libcvmfs_fuse3_stub.so
> > > CernVM-FS: running in debug mode
> > > CernVM-FS: loading Fuse module... (cvmfs) Parsing config file /etc/cvmfs/default.conf    [07-21-2022 11:11:20 UTC]
> > > (cvmfs) execve'd /bin/sh (PID: 280373)    [07-21-2022 11:11:20 UTC]
> > > (cvmfs) Parsing config file /etc/cvmfs/default.d/50-cern-debian.conf    [07-21-2022 11:11:20 UTC]
> > > (cvmfs) execve'd /bin/sh (PID: 280375)    [07-21-2022 11:11:20 UTC]
> > > (cvmfs) Parsing config file /etc/cvmfs/default.d/80-ansible-galaxyproject-cvmfs.conf    [07-21-2022 11:11:20 UTC]
> > > (cvmfs) execve'd /bin/sh (PID: 280378)    [07-21-2022 11:11:20 UTC]
> > > [...]
> > > (dns) empty hostname    [07-21-2022 11:11:20 UTC]
> > > (download) installed 1 proxies in 1 load-balance groups    [07-21-2022 11:11:20 UTC]
> > > (cvmfs) DNS roaming is disabled for this repository.    [07-21-2022 11:11:20 UTC]
> > > (catalog) constructing client catalog manager    [07-21-2022 11:11:20 UTC]
> > > (catalog) Initialize catalog    [07-21-2022 11:11:20 UTC]
> > > (cache) unable to read local checksum    [07-21-2022 11:11:20 UTC]
> > > (download) escaped http://cvmfs1-psu0.galaxyproject.org/cvmfs/singularity.galaxyproject.org/.cvmfspublished to http://cvmfs1-psu0.galaxyproject.org/cvmfs/singularity.galaxyproject.org/.cvmfspublished    [07-21-2022 11:11:20 UTC]
> > > (download) Verify downloaded url /.cvmfspublished, proxy DIRECT (curl error 0)    [07-21-2022 11:11:20 UTC]
> > > (cache) miss ./e2/ab48b0984729d99951cb62c4312f501b3ddc6b (-2)    [07-21-2022 11:11:20 UTC]
> > > (download) escaped http://cvmfs1-psu0.galaxyproject.org/cvmfs/singularity.galaxyproject.org/data/e2/ab48b0984729d99951cb62c4312f501b3ddc6bX to http://cvmfs1-psu0.galaxyproject.org/cvmfs/singularity.galaxyproject.org/data/e2/ab48b0984729d99951cb62c4312f501b3ddc6bX    [07-21-2022 11:11:20 UTC]
> > > (download) Verify downloaded url /data/e2/ab48b0984729d99951cb62c4312f501b3ddc6bX, proxy DIRECT (curl error 0)    [07-21-2022 11:11:20 UTC]
> > > (download) escaped http://cvmfs1-psu0.galaxyproject.org/cvmfs/singularity.galaxyproject.org/.cvmfswhitelist to http://cvmfs1-psu0.galaxyproject.org/cvmfs/singularity.galaxyproject.org/.cvmfswhitelist    [07-21-2022 11:11:20 UTC]
> > > [...]
> > > (download) escaped http://cvmfs1-psu0.galaxyproject.org/cvmfs/singularity.galaxyproject.org/data/c7/f1555f421b1868b979291dc23f34a83132eadbC to http://cvmfs1-psu0.galaxyproject.org/cvmfs/singularity.galaxyproject.org/data/c7/f1555f421b1868b979291dc23f34a83132eadbC    [07-21-2022 11:11:20 UTC]
> > > (download) Verify downloaded url /data/c7/f1555f421b1868b979291dc23f34a83132eadbC, proxy DIRECT (curl error 0)    [07-21-2022 11:11:25 UTC]
> > > (cache) finished downloading of /data/c7/f1555f421b1868b979291dc23f34a83132eadbC    [07-21-2022 11:11:25 UTC]
> > > (cache) commit ./c7/f1555f421b1868b979291dc23f34a83132eadb ./txn/fetchJWcwtt    [07-21-2022 11:11:25 UTC]
> > > (quota) pin into lru c7f1555f421b1868b979291dc23f34a83132eadb, path file catalog at singularity.galaxyproject.org:/ (c7f1555f421b1868b979291dc23f34a83132eadb)    [07-21-2022 11:11:25 UTC]
> > > (cache) commit failed: cannot pin c7f1555f421b1868b979291dc23f34a83132eadb    [07-21-2022 11:11:25 UTC]
> > > (catalog) failed to load catalog '' (2 - not enough space to load catalog)    [07-21-2022 11:11:25 UTC]
> > > (catalog) failed to initialize root catalog    [07-21-2022 11:11:25 UTC]
> > > Failed to initialize root file catalog (16 - file catalog failure)
> > > (cache) unpinning / unloading all catalogs    [07-21-2022 11:11:25 UTC]
> > > ```
> > {: .code-out}
> {: .code-2col}
{: .tip}

# Other Aspects

> Right, we'll go back to our tutorial. um Yeah. Just finally, just before we
> finish up. um If we are developing a new tool and you want to add a reference
> genome or a different index just give us - drop us a line on Gitter and we'll
> be able to add it into our - into the reference data for the community. um
> We're looking at automating the process of building all of this material
> using data managers and ephemeris. And we're working with a group of people
> called the IDC, which is the Intergalactic Data Commission, which is a funny
> name for everyone in Galaxy - in the Galaxy community who likes reference
> data. And we're looking at making a community controlled resource that will
> be semi-automatic. One of the other things that you can do is have automatic
> fallbacks. So, if say, you're in Australia and you're hooked up to the
> Australian mirror of the CVMFS repository and the Australian mirror dies, the
> CVMFS client is smart enough to automatically go to the next closest one and
> so you won't lose anything. If you're interested in looking at plant data
> there's a link here for that.
{: .spoken data-visual="gtn" data-target="#other-aspects" }

## Development

If you are developing a new tool, and want to add a reference genome, we recommend you [talk to us on Gitter](https://gitter.im/galaxy-iuc/iuc). You can also look at one of the tools that uses reference data, and try and copy from that. If you’re developing the location files completely new, you need to write the data manager.

## Automation

You can automate the process of installing and setting up data managers and data with ephemeris. We're working in the [IDC](https://github.com/galaxyproject/idc) to democratise this CVMFS repository, and make this a community-controlled resource. You can also look here for ideas on automating your data management.

## Access Control

It is not easily possible to filter access to reference data depending on the user's role or group.

You could set up a tool per user/group, [secure access to running this tool](https://galaxyproject.org/admin/config/access-control/), and then allow this private tool to access a private tool data table. But you will not get tool updates, you will have to copy and edit this tool every time it gets updated. Or write more advanced job control rules to reject specific jobs which use specific datasets.

## Proxying Recap

The client talks directly to the stratum 1 (or to a proxy), and manages the data, and exposes it to the user. The proxy stores an opaque cache, that can't really be used, except as a proxy to a stratum 1.

## Plant Data

If you are working with plants, you can find separate reference data here: [frederikcoppens/galaxy_data_management](https://github.com/frederikcoppens/galaxy_data_management)

> And finally if you could please click on this link here and give us some
> feedback on how you think the tutorial went, whether it was useful, if you
> enjoyed it or um if you have any criticisms, could you please put them in
> here as well. And if you end up using this to build a Galaxy server and you
> publish that Galaxy server um could you cite the tutorial for us please. That
> would be make a big difference to us. All right, thank you very much and I
> hope you enjoyed it and hopefully I'll get to meet some of you in person one
> day soon at a Galaxy conference. Thank you and goodbye.
{: .spoken data-visual="gtn" data-target="#feedback"}

{% snippet topics/admin/faqs/git-gat-path.md tutorial="cvmfs" %}<|MERGE_RESOLUTION|>--- conflicted
+++ resolved
@@ -507,12 +507,8 @@
 >    ```diff
 >    --- a/group_vars/galaxyservers.yml
 >    +++ b/group_vars/galaxyservers.yml
-<<<<<<< HEAD
->    @@ -68,6 +68,8 @@ galaxy_config:
-=======
 >    @@ -69,6 +69,8 @@ galaxy_config:
 >         new_user_dataset_access_role_default_private: true # Make datasets private by default
->>>>>>> fd46aaec
 >         # TUS
 >         galaxy_infrastructure_url: "https://{{ inventory_hostname }}"
 >         tus_upload_store: "{{ galaxy_tus_upload_store }}"
