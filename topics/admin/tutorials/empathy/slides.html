---
layout: base_slides
logo: "GTN"

title: "Empathy"
contributors:
  - erasche
---

## Part of the Job

We are not just janitors / code monkeys
- We're humans with feelings
- Our users are humans with feelings as well
- Both groups need to be understanding of each other

We're (often) the point of contact for any problems
- It's our responsibilty to fix Galaxy problems
- Or any server problems for our users
- Or sometimes anything that is electrical is our problem

???

We need to talk and not just talk but communicate with each other, listen to each other's complaints and problems. You can only control 1/2 of the equation, but you can have a positive impact on the balance.

You're also often the Tier 1 response to issues, so even when you're stressed, users often just want to feel heard, like they've told someone and their complaint has been heard. Doing this can help defuse bad situations where poeple are upset and feelings are hurt.

---

## SLAs vs SLOs

- Academic services rarely have SLAs
- But defining your own SLO can be good! Freedom to say "it's ok, it will be down for some time"

EU SLOs (**not** SLAs)

Service | SLO   | Permitted Outage (30d) | Critical | User-Facing?
------- | ---   | ------------           | -----    | ------------
Haproxy | 99.9% | 43 minutes             | Yes      | Yes
Cluster | 95.0% | 36 hours               | Yes      | No
Sentry  | 50.0% | 15 day                 | No       | No
Jenkins | 50.0% | 15 day                 | No       | Yes-ish
Grafana | 50.0% | 15 day                 | No       | Yes-ish

???

<<<<<<< HEAD
- SLA = Service Level Agreement, Legal agreement with your users, usually with financial penalties for failing to reach the level.
- SLO = Service Level Objective, your goal for your service, showing your users you're committed to trying to reach that number.

Service Level Ojectives are just your goals, not a legal agreement with your users. It's just a number that you plan to hit, that you can share with your users to give them an idea of your goals.
=======
Service Level Objectives are just your goals, not a legal agreement with your users. It's just a number that you plan to hit, that you can share with your users to give them an idea of your goals.
>>>>>>> 25b00ede

---

## Bad things happen

- It's unavoidable with so many interconnected devices:
	- Network
	- DC
	- Server
	- Service
- Be kind to your fellow admins/network engineers/support people, maybe it's their turn to have a bad day
- Spend time engineering to avoid problems
	- But consider the system's SLA/SLO

???

Reliability engineering is difficult

---

## Communication

Communication *Communication* **Communication**

- Users often just want to know when the service will be back, or that their jobs are still running
	- So write helpful notifications before, during, after planned outages
	- [Write posts after unplanned outages](https://galaxyproject.eu/posts/2018/09/21/downtime/)
	- [Add graphics](https://galaxyproject.eu/posts/2018/07/12/workflow-outage/)
- Try and be empathetic in your communications
	- Give users the benefit of the doubt
	- Acknowledge their feelings but try not to take it as a personal attack (even when it is.)
- Emails:
	- When receiving (uncharacteristically) unpleasant ones, imagine a loved one wrote it? Wouldn't you give them a break?
	- When writing, imagine your loved one is receiving it. How would they feel?

???

Common advice: respond calmly, do *not* send emails immediately, come back to it in a few hours

---

## Shared Responsibility

Documentation *Documentation* **Documentation**

- Document your code/infrastructure/everything
	- [Various types of documentation](https://en.wikipedia.org/wiki/Software_documentation)
- You will probably change jobs, and someone else will have to maintain your code
- Someone else will debug your code at 3 am and hate you
	- You've probably had to do the same with someone else's code
	- Write code to be read by humans first, and machines second

???

Have you ever had to debug something that was broken, late at night? And it was broken and someone else's fault and it didn't behave how it was documented? And you were up late swearing up and down at this other person for their bad code that's causing you to lose sleep?

We all do it to each other, we just have to try to be better. It's an uphill battle, and it's difficult every day to write that documentation and force yourself into these good habits.

---

## Small Changes, Big Impacts

![EU User Registrations / Week](../../images/eu_users.png)
![EU Jobs / Week](../../images/eu_jobs.png)

Be careful with what changes you make in production; all of your users are depending on you to do their work

---

## Self Care

Take care of yourself! Being a sysadmin is a difficult and thankless job, do not do it at the expense of your mental or physical health:

Area                 | Suggestions
---                  | ---
Mental Health        | Take breaks, walk around, clear your head. Do not skip lunch with coworkers, join them.
External Environment | See sunlight regularly, living in caves is bad for you
Office Environment   | Request a standing desk, or using an exercise ball in lieu of a seat
Stress               | You (probably) work in an academic environment, if the service is down, it's down. You have SLOs and not SLAs, and if you miss them one month it is **ok**. Respect your work-life balance.

---

## Take Home

Explicit Goals:

--

1. You're happy
2. Your users are happy

--

It is not a zero-sum game, both of these can be true (or true *enough*), and both of these are worth working towards.

---

## Recommendations

- Communicate clearly and empathetically
- You're the single point of failure, engineer away from this
- Document what you do for yourself and the next person<|MERGE_RESOLUTION|>--- conflicted
+++ resolved
@@ -44,14 +44,10 @@
 
 ???
 
-<<<<<<< HEAD
 - SLA = Service Level Agreement, Legal agreement with your users, usually with financial penalties for failing to reach the level.
 - SLO = Service Level Objective, your goal for your service, showing your users you're committed to trying to reach that number.
 
-Service Level Ojectives are just your goals, not a legal agreement with your users. It's just a number that you plan to hit, that you can share with your users to give them an idea of your goals.
-=======
 Service Level Objectives are just your goals, not a legal agreement with your users. It's just a number that you plan to hit, that you can share with your users to give them an idea of your goals.
->>>>>>> 25b00ede
 
 ---
 
