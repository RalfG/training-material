--- conflicted
+++ resolved
@@ -923,13 +923,7 @@
 >    +galaxy_commit_id: release_23.0
 >    +galaxy_force_checkout: true
 >    +miniconda_prefix: "{{ galaxy_tool_dependency_dir }}/_conda"
-<<<<<<< HEAD
->    +miniconda_python: 3.7
->    +miniconda_installer_version: 4.12.0
->    +miniconda_version: 4.12.0
-=======
 >    +miniconda_version: 23.9
->>>>>>> 770ea992
 >    +miniconda_channels: ['conda-forge', 'defaults']
 >    {% endraw %}
 >    ```
