--- conflicted
+++ resolved
@@ -341,30 +341,18 @@
 >    We need to set the following variables:
 >
 >    {% raw %}
-<<<<<<< HEAD
 >    Variable                     | Value                                      | Purpose
 >    ---                          | -----                                      | ---
 >    `galaxy_create_user`         | `true`                                     | Instruct the role to create a Galaxy user
->    `galaxy_separate_privileges` | `true`                                     | Enable separation mode to install the Galaxy code as `root` but run the Galaxy server as `galaxy`
+>    `galaxy_separate_privileges` | `true`                                     | Enable separation mode to install the Galaxy code as <br> `root` but run the Galaxy server as `galaxy`
 >    `galaxy_manage_paths`        | `true`                                     | Instruct thre role to create the needed directories.
->    `galaxy_layout`              | `root-dir`                                 | This enables the `galaxy_root` Galaxy deployment layout: all of the code, configuration, and data folders will live beneath `galaxy_root`.
+>    `galaxy_layout`              | `root-dir`                                 | This enables the `galaxy_root` Galaxy deployment layout:<br> all of the code, configuration, and data folders will live beneath `galaxy_root`.
 >    `galaxy_root`                | `/srv/galaxy`                              | This is the root of the Galaxy deployment.
->    `galaxy_file_path`           | `/data`                                    | The directory where Galaxy datasets (user data) will be stored. On a real deployment, this would likely be a mounted network filesystem.
+>    `galaxy_file_path`           | `/data`                                    | The directory where Galaxy datasets (user data) will be <br> stored. On a real deployment, this would likely be a mounted network filesystem.
 >    `galaxy_user`                | `{'name': 'galaxy', 'shell': '/bin/bash'}` | The user that Galaxy will run as.
->    `galaxy_commit_id`           | `release_18.09`                            | The git reference to check out, which in this case is the branch for Galaxy Release 18.09.
+>    `galaxy_commit_id`           | `release_18.09`                            | The git reference to check out, which in this case is the <br>branch for Galaxy Release 18.09.
 >    `galaxy_config_style`        | `yaml`                                     | We want to opt-in to the new style YAML configuration.
->    `galaxy_force_checkout`      | `true`                                     | If we make any modifications to the Galaxy codebase, they will be removed. This way we know we're getting an unmodified Galaxy and no one has made any unexpected changes to the codebase.
-=======
->    Variable                    | Value                              | Purpose
->    ---                         | -----                              | ---
->    `galaxy_root`               | `/srv/galaxy`                      | This is just the same as the Galaxy home directory, where we will <br> place most of our configuration and data folders.
->    `galaxy_server_dir`         | `{{ galaxy_root }}/server`         | Where the Galaxy code itself will be located.
->    `galaxy_config_dir`         | `{{ galaxy_root }}/config`         | Our location for Galaxy configuration. Notice that this is outside <br> of the server code directory.
->    `galaxy_mutable_config_dir` | `{{ galaxy_root }}/mutable-config` | Mutable configuration data consists of things like the <br> `shed_tool_conf.xml`, anything that Galaxy modifies or <br> creates during runtime.
->    `galaxy_mutable_data_dir`   | `{{ galaxy_root }}/mutable-data`   | This folder will contain dependencies and other data that Galaxy <br> fetches.
->    `galaxy_config_style`       | `yaml`                             | We want to opt-in to the new style YAML configuration.
->    `galaxy_force_checkout`     | `true`                             | If we make any modifications to the Galaxy codebase, they will be <br> removed. This way we know we're getting an unmodified Galaxy and <br> no one has made any unexpected changes to the codebase.
->>>>>>> 26aea67e
+>    `galaxy_force_checkout`      | `true`                                     | If we make any modifications to the Galaxy codebase, <br> they will be removed. This way we know we're getting an unmodified <br> Galaxy and no one has made any unexpected changes to the codebase.
 >    {% endraw %}
 >
 >
