---
layout: tutorial_hands_on

title: "Galaxy Installation with Ansible"
questions:
- How does the Galaxy Ansible module work internally?
- How can I install a Galaxy server with Ansible
objectives:
- Have an understanding of how Galaxy's Ansible roles are structured and interact with one another
- Be able to use an Ansible playbook to install different flavors of Galaxy for different purposes
time_estimation: "2h"
key_points:
- Basic deployment with Ansible is surprisingly easy
- Complexity can grow over time as your organisation does, no need to start with playbooks like UseGalaxy.org
contributors:
  - erasche
  - natefoo
  - slugger70
  - shiltemann
tags:
  - ansible
requirements:
  - type: "internal"
    topic_name: admin
    tutorials:
      - ansible
---

# Overview
{:.no_toc}

This tutorial assumes you have some familiarity with [Ansible](https://www.ansible.com/resources/get-started) and are comfortable with writing and running playbooks. Here we'll see how to install a Galaxy server using an Ansible playbook. The Galaxy Project has decided on Ansible for all of its deployment recipes. For our project, Ansible is even more fitting due to its name:

> An ansible is a category of fictional device or technology capable of instantaneous or faster-than-light communication. It can send and receive messages to and from a corresponding device over any distance or obstacle whatsoever with no delay, even between star systems (Source: [Wikipedia](https://en.wikipedia.org/wiki/Ansible))
{: .quote}

We want to give you a comprehensive understanding of how the Galaxy installation occurs, but we want to avoid you having to write a "custom" Galaxy installation playbook which you would eventually throw away, in order to use the official playbooks. Given these goals, we will go through the playbook in depth first, and then move to a hands-on portion later. If you are not interested in the inner workings, you can [skip to that section now](#installing-galaxy).

> ### Agenda
>
> 1. TOC
> {:toc}
>
{: .agenda}


# Playbook Overview


## Configuration

We'll be using the [official Galaxy role](https://github.com/galaxyproject/ansible-galaxy) to install and manage Galaxy. This role is found in [Ansible Galaxy](https://galaxy.ansible.com/) (no relation - it is Ansible's ) as [galaxyproject.galaxy](https://galaxy.ansible.com/galaxyproject/galaxy).

The official role is extremely configurable, everything that you want to change is exposed as a variable, and then tasks will change behaviour based on that. The [role documentation](https://github.com/galaxyproject/ansible-galaxy#role-variables) is the most up-to-date source of documentation for the variables. You should take a minute and read over the variables listed there.

The important variables for this tutorial are:

- `galaxy_root`
- `galaxy_server_dir`
- `galaxy_commit_id`
- `galaxy_config`

These are largely self explanatory: a directory for all of Galaxy's code and configuration, which commit should be installed, and the Galaxy configuration. We will not explain Galaxy configuration variables in detail as they are covered sufficiently in the `galaxy.yml` sample file or the [online documentation](https://docs.galaxyproject.org/en/master/admin/config.html#configuration-options).

The official recommendation is that you should have a variables file such as a `group_vars/galaxy.yml` for storing all of the Galaxy configuration.

## Tasks

As with every role, the entry point for execution is the `tasks/main.yml` file. For the [ansible-galaxy](https://github.com/galaxyproject/ansible-galaxy/blob/master/tasks/main.yml) file, this includes a few groups of important tasks:

- [Clone (or Download) Galaxy](#cloning-galaxy)
- [Managing Configuration](#managing-configuration)
- [Fetching Dependencies](#dependencies)
- [Managing Mutable Setup](#mutable-setup)
- [Managing the Database](#managing-the-database)

### Cloning Galaxy

The [clone](https://github.com/galaxyproject/ansible-galaxy/blob/master/tasks/clone.yml) task is the one which is primarily interesting to us, it downloads Galaxy, using git, to a specific commit.

1. Ansible tries to update Galaxy, cloning it if it is missing, or otherwise attempting to update to the correct commit (or latest commit of that branch.)
2. Any change is reported.
3. The virtualenv is set up:
    1. An empty virtualenv is created.
    2. Pip is updated within the virtualenv.
4. Any `.pyc` files are removed, as this can occasionally result in Python loading the cached code, even if the corresponding `.py` file is no more present at the checked-out commit. For safety, all of these are removed.

With that Galaxy is cloned to disk and is ready to be configured by the next task.

### Managing Configuration

The [static configuration setup](https://github.com/galaxyproject/ansible-galaxy/blob/master/tasks/static_setup.yml) is relatively straightforward:

1. The directories for Galaxy configuration data and for the shed tools are created
2. Any config files are copied over
3. Any templates are copied over
4. The `galaxy.yml` (or `.ini`) is deployed

The setup for deploying templates and configuration files is a little bit non-standard by Ansible standards. Here you are expected to provide your own templates and static config files, and then describe them as a list of files and where they should be deployed to.

Using the [UseGalaxy.eu](https://github.com/usegalaxy-eu/infrastructure-playbook/blob/02ca578211bfee45044facf36635d28208e5dbb3/group_vars/galaxy.yml#L578) configuration as an example, we have something like:


{% raw %}
```yaml
galaxy_config_files:
  - src: files/galaxy/config/builds.txt
    dest: "{{ galaxy_config['galaxy']['builds_file_path'] }}"
  - src: files/galaxy/config/data_manager_conf.xml
    dest: "{{ galaxy_config['galaxy']['data_manager_config_file'] }}"
  - src: files/galaxy/config/datatypes_conf.xml
    dest: "{{ galaxy_config['galaxy']['datatypes_config_file'] }}"
  - src: files/galaxy/config/dependency_resolvers_conf.xml
    dest: "{{ galaxy_config['galaxy']['dependency_resolvers_config_file'] }}"
  - src: files/galaxy/config/disposable_email_blacklist.conf
    dest: "{{ galaxy_config['galaxy']['blacklist_file'] }}"
```
{% endraw %}

The configuration here is a bit different, it references the `galaxy_config`, which is structured like:

{% raw %}
```yaml
galaxy_config:
  galaxy:
    builds_file_path: "{{ galaxy_config_dir  }}/builds.txt"
    datatypes_config_file: "{{ galaxy_config_dir  }}/datatypes_conf.xml"
```
{% endraw %}

So the references in `galaxy_config_files` to `galaxy_config` are done to ensure that the setting for e.g. "location of the blacklist file" is the same between where we have configured Galaxy to looking for it, and where the file has been deployed, without requiring us to make variables changes in numerous places.

### Dependencies

Now that Galaxy is available on disk, Ansible is ready to start processing [dependencies](https://github.com/galaxyproject/ansible-galaxy/blob/master/tasks/dependencies.yml) of Galaxy.

1. The virtualenv is updated with data from the `galaxy_requirements_file`, by default pointing to the requirements file in the codebase: {% raw %}`{{ galaxy_server_dir  }}/lib/galaxy/dependencies/pinned-requirements.txt`.{% endraw %}
2. Any necessary conditional dependencies of Galaxy are [collected by processing the config file](https://github.com/galaxyproject/galaxy/blob/dev/lib/galaxy/dependencies/__init__.py)
2. and then installed to the virtualenv.

### Mutable Setup

[This task](https://github.com/galaxyproject/ansible-galaxy/blob/master/tasks/mutable_setup.yml) creates a directory and deploys any hand-managed mutable configuration files. It is unlikely that you want to manage these, as Galaxy does a sufficient job. Any changes you make to Galaxy like installing tools would result in the tools being "forgotten about", if you re-ran the playbook and overwrote that file.


### Managing the Database

The [database management tasks](https://github.com/galaxyproject/ansible-galaxy/blob/master/tasks/database.yml) are extremely convenient; any time you run the playbook to update Galaxy, this will automatically run the database schema migration as needed.

1. Galaxy first obtains the current DB version and the maximum possible DB version based on the codebase.
2. If needed, the database is created.
3. Both numbers are reported for the runner of the playbook.
4. If the numbers are different, then Ansible runs the command to upgrade the database to the latest version.

As an administrator who often forgot to run the upgrade, and would only notice it once Galaxy crashed during startup, having this process completely automated is extremely nice.

## Handlers

A number of the tasks that are executed will trigger a restart of Galaxy. Currently there is no auto-magic implementation of this, and you will have to do something that fits for your setup. The role provides a way to reference your own [handler](https://docs.ansible.com/ansible/latest/user_guide/playbooks_intro.html#handlers-running-operations-on-change), which we will do in this exercise. As Galaxy continues to standardise on setup, something will be implemented directly in the role to automatically restart the correct processes.

## Defaults

As with other roles, numerous [default values](https://github.com/galaxyproject/ansible-galaxy/blob/master/defaults/main.yml) are provided, but these are useful mostly as reference, and not to go through individually.

## Summary

Installation of Galaxy with the playbook follows generally the steps you would expect:

- Galaxy is cloned (or updated)
- A virtualenv is created if it doesn't exist
- Configuration files are installed
- Any missing dependencies are installed
- Any database updates are applied

It would not be difficult to write a role that does this yourself, but by using
the `galaxyproject.galaxy` role, you know that you're getting all of the Galaxy
best practices and knowledge from previous admins codified for you.

# Installing Galaxy

With the necessary background in place, you are ready to install Galaxy with Ansible. The playbooks will start simple, and grow over time. We will start with the minimal Galaxy playbook which only requires setting the `galaxy_server_dir` and expand from there. First, however, we need a database for Galaxy to connect to, so we will do that now.

To proceed from here it is expected that:

- You have [Ansible installed](https://docs.ansible.com/ansible/latest/installation_guide/intro_installation.html) on your local machine

  > ### {% icon comment %} Comment: Running Ansible on your remote machine
<<<<<<< HEAD
  > It is possible to have Ansible installed on the remote machine and run it there as well. You will need to update your inventory file to pass `ansible_connection=local`. Be **certain** that the playbook that you're building is stored somewhere safe like your user home directory. We will remove data at one point during this tutorial and would not want you to lose your progress.
  {: .comment}

- You have a [inventory file](../ansible/tutorial.html#inventory-file) with the VM or host specified where you will deploy galaxy. We will refer to this group of hosts as "galaxyservers." You can use a different name if you prefer or are working on an existing playbook, just be sure to update all references later on.

- In your inventory file, it uses the full DNS hostname that has been provided, and **not** `localhost`, as we will be requesting SSL certificates.
=======
  > It is possible to have Ansible installed on the remote machine and run it there as well. You will need to update your inventory file to point to localhost, and pass the `-c local` parameter. Be **certain** that the playbook that you're building is stored somewhere safe like your user home directory. We will remove data at one point during this tutorial and would not want you to lose your progress.
  {: .comment}

- You have an [inventory file](../ansible/tutorial.html#inventory-file) with the VM or host specified where you will deploy Galaxy. We will refer to this group of hosts as "galaxyservers." You can use a different name if you prefer or are working on an existing playbook, just be sure to update all references later on.
>>>>>>> d80296e2

## Requirements

We have codified all of the dependencies you will need into a yaml file that `ansible-galaxy` can install


> ### {% icon hands_on %} Hands-on: Minimal Galaxy Playbook
>
> 1. If you haven't done so already, create a new directory for your playbook, `playbook`, and `cd` to that directory
>
> 2. Create a new file in your working directory called `requirements.yml` and include the following contents:
>
>    ```yaml
>    - src: galaxyproject.galaxy
>      version: 0.8.4
>    - src: galaxyproject.nginx
>      version: 0.6.0
>    - src: galaxyproject.postgresql
>      version: 1.0.1
>    - src: natefoo.postgresql_objects
>      version: 1.1
>    - src: geerlingguy.pip
>      version: 1.0.0
>    - src: https://github.com/usegalaxy-eu/ansible-role-supervisor
>      name: usegalaxy-eu.supervisor
>    - src: https://github.com/usegalaxy-eu/ansible-certbot
>      name: usegalaxy-eu.certbot
>    ```
>
> 3. In the same directory, run `ansible-galaxy install -p roles -r requirements.yml`. This will install all of the required modules for this training into the `roles/` folder. We choose to install to a folder to give you easy access to look through the different roles when you have questions on their behaviour.
>
> 4. Create the `hosts` inventory file if you have not done so, include a group for `[galaxyservers]` with the address of the host where you want to install Galaxy. Remember, if you are running ansible on the same machine as Galaxy will be installed to, you should set `ansible_connection=local`.
>
> 5. Inspect the contents of the newly created `roles` directory in your working directory.
>
{: .hands_on}

## PostgreSQL

Galaxy is capable of talking to multiple databases through SQLAlchemy drivers. SQLite is the development database, but PostgreSQL is recommended in production. MySQL is a possibility, but does not receive the same testing or bugfixes from the main development team as PostgreSQL, so we will only show installation with PostgreSQL.

PostgreSQL maintains its own user database apart from the system user database. By default, PostgreSQL uses the "peer" authentication method which allows access for system users with matching PostgreSQL usernames (other authentication mechanisms are available, see the [PostgreSQL Client Authentication documentation](https://www.postgresql.org/docs/current/static/client-authentication.html).

For this tutorial, we will use the default "peer" authentication, so we need to create a PostgreSQL user matching the system user under which Galaxy will be running, i.e. `galaxy`. This is normally done with the PostgreSQL `createuser` command, and it must be run as the `postgres` user. In our case, we will use the `natefoo.postgresql_objects` role to handle this step.

> ### {% icon hands_on %} Hands-on: Installing PostgreSQL
>
> 1. Create and edit `group_vars/galaxyservers.yml` and add some variables to configure PostgreSQL:
>
>    ```yaml
>    postgresql_objects_users:
>      - name: galaxy
>    postgresql_objects_databases:
>      - name: galaxy
>        owner: galaxy
>    ```
>
> 2. Create and open `playbook.yml` with your text editor and add the following:
>
>    - Add a pre-task to install the necessary dependency, `python-psycopg2`
>    - A role for `galaxyproject.postgresql`. This will handle the installation of PostgreSQL.
>    - A role for `natefoo.postgresql_objects`, run as the postgres user. (You will need `become`/`become_user`.) This role allows for managing users and databases within postgres.
>
>    > ### {% icon question %} Question
>    >
>    > How does your current playbook look?
>    >
>    > > ### {% icon solution %} Solution
>    > >
>    > > ```yaml
>    > > - hosts: galaxyservers
>    > >   become: true
>    > >   pre_tasks:
>    > >     - name: Install Dependencies
>    > >       package:
>    > >         name: 'python-psycopg2'
>    > >   roles:
>    > >     - galaxyproject.postgresql
>    > >     - role: natefoo.postgresql_objects
>    > >       become: true
>    > >       become_user: postgres
>    > > ```
>    > >
>    > {: .solution }
>    >
>    {: .question}
>
> 3. Run the playbook (`ansible-playbook -i hosts playbook.yml`)
>
>    > ### {% icon comment %} Comment: When running Ansible
>    > Always pay close attention to tasks reported as **changed** and ensure that the changes were expected!
>    {: .comment}
>
> 4. Inspect the changes that have been made on your Galaxy server. Places to look include:
>     - `/etc/postgresql`
>     - Databases and users in PostgreSQL (connection details are below). Hint: try the commands `\du` and `\l`.
>
{: .hands_on}

You can now login and access the database, but only as the `postgres` user. You will need to `sudo -iu postgres` first, and then you can run `psql galaxy`. The database will currently be empty as Galaxy has never connected to it yet. Once you install Galaxy in the next step, the database will be populated.


## Galaxy

Next we will dive right in to deploying a copy of Galaxy onto our server, but it will just be a static copy of the code without anything running.

For a normal Galaxy instance there are a few configuration changes you make very early during deployment:

- Changing the database connection
- Configuring the admin user list
- Changing the "brand"

Additionally we'll go ahead and set up the production-ready [uWSGI Mules](https://uwsgi-docs.readthedocs.io/en/latest/Mules.html) which will handle processing Galaxy jobs. With Mules, uWSGI launches as many as you request, and then they take turns placing a lock, accepting a job, releasing that lock, and then going on to process that job.

Finally, best admin practices are to not run Galaxy as a user with `sudo` access, like your login user probably has. Additionally, it is best to install the Galaxy code and configs as a separate user, for security purposes. So we will instruct the `galaxyproject.galaxy` role to create a new user account specifically to run Galaxy under.

> ### {% icon details %} Mules are not the only option
>
> Galaxy can be run in a [couple of other configurations](https://docs.galaxyproject.org/en/master/admin/scaling.html#deployment-options) depending on your needs. Mules are generally a good solution for most production needs.
>
{: .details}

The configuration is quite simple thanks to the many sensible defaults that are provided in the Ansible roles.

> ### {% icon hands_on %} Hands-on: Minimal Galaxy Playbook
>
> 1. Open `playbook.yml` with your text editor and set the following:
>
>    - Amend the [package installation](https://docs.ansible.com/ansible/latest/modules/package_module.html#package-module) pre-task to install additional necessary dependencies: `git`, `python-virtualenv`, `make`
>    - Add the role `galaxyproject.galaxy` to the roles to be executed, at the end
>
>    > ### {% icon question %} Question
>    >
>    > How does your final configuration look?
>    >
>    > > ### {% icon solution %} Solution
>    > >
>    > > ```yaml
>    > > - hosts: galaxyservers
>    > >   become: true
>    > >   pre_tasks:
>    > >     - name: Install Dependencies
>    > >       package:
>    > >         name: ['python-psycopg2', 'git', 'python-virtualenv', 'make']
>    > >   roles:
>    > >     - galaxyproject.postgresql
>    > >     - role: natefoo.postgresql_objects
>    > >       become: true
>    > >       become_user: postgres
>    > >     - galaxyproject.galaxy
>    > > ```
>    > >
>    > {: .solution }
>    >
>    {: .question}
>
> 2. Edit your group variables file for your group (`group_vars/galaxyservers.yml`).
>
>    We need to set the following variables:
>
>    {% raw %}
>    Variable                     | Value                              | Purpose
>    ---                          | -----                              | ---
>    `galaxy_create_user`         | `true`                             | Instruct the role to create a Galaxy user
>    `galaxy_separate_privileges` | `true`                             | Enable separation mode to install the Galaxy code as `root` but run the Galaxy server as `galaxy`
>    `galaxy_manage_paths`        | `true`                             | Instruct thre role to create the needed directories.
>    `galaxy_layout`              | `root-dir`                         | This enables the `galaxy_root` Galaxy deployment layout:all of the code, configuration, and data folders will live beneath `galaxy_root`.
>    `galaxy_root`                | `/srv/galaxy`                      | This is the root of the Galaxy deployment.
>    `galaxy_file_path`           | `/data`                            | The directory where Galaxy datasets (user data) will be stored. On a real deployment, this would likely be a mounted network filesystem.
>    `galaxy_user`                | `{name: galaxy, shell: /bin/bash}` | The user that Galaxy will run as.
>    `galaxy_commit_id`           | `release_19.05`                    | The git reference to check out, which in this case is the branch for Galaxy Release 19.05
>    `galaxy_config_style`        | `yaml`                             | We want to opt-in to the new style YAML configuration.
>    `galaxy_force_checkout`      | `true`                             | If we make any modifications to the Galaxy codebase, they will be removed. This way we know we're getting an unmodified Galaxy and no one has made any unexpected changes to the codebase.
>    {% endraw %}
>
>
> 3. Again edit the group variables file and add a variable for `galaxy_config`. It will be a hash with one key, `galaxy` which will also be a hash. Inside here you can place all of your Galaxy configuration.
>
>    So tthe structure looks like:
>    ```yaml
>    galaxy_config:
>       galaxy:
>           key: value
>    ```
>
>    Now you should set:
>    1. `admin_users` to the email address you will use with this Galaxy.
>    2. `brand` to something fun!
>    3. `database_connection` to point to the database you setup earlier (`postgresql:///galaxy?host=/var/run/postgresql`).
>    4. `file_path` to a place to store data, `/data` for this lesson.
>    5. `check_migrate_tools` must be set to `false` due to a new installation of Galaxy.
>
>    > ### {% icon question %} Question
>    >
>    > How does your current group variables file look?
>    >
>    > > ### {% icon solution %} Solution
>    > > {% raw %}
>    > > ```yaml
>    > > ---
>    > > # PostgreSQL
>    > > postgresql_objects_users:
>    > >   - name: galaxy
>    > >     password: null
>    > > postgresql_objects_databases:
>    > >   - name: galaxy
>    > >     owner: galaxy
>    > >
>    > > # Galaxy
>    > > galaxy_create_user: true
>    > > galaxy_separate_privileges: true
>    > > galaxy_manage_paths: true
>    > > galaxy_layout: root-dir
>    > > galaxy_root: /srv/galaxy
>    > > galaxy_file_path: /data
>    > > galaxy_user:
>    > >   name: galaxy
>    > >   shell: /bin/bash
>    > > galaxy_commit_id: release_18.09
>    > > galaxy_config_style: yaml
>    > > galaxy_force_checkout: true
>    > >
>    > > galaxy_config:
>    > >   galaxy:
>    > >     brand: "My Galaxy"
>    > >     admin_users: admin@example.org
>    > >     database_connection: "postgresql:///galaxy?host=/var/run/postgresql"
>    > >     file_path: /data
>    > >     check_migrate_tools: false
>    > > ```
>    > > {% endraw %}
>    > {: .solution }
>    >
>    {: .question}
>
> 4. In order to use mule messaging, we need to edit the uWSGI configuration of Galaxy. This has a default value, but we will have to override it. Add the following configuration as a child of the `galaxy_config` variable:
>
>    {% raw %}
>    ```yaml
>    galaxy:
>      ...
>      uwsgi:
>        # Default values
>        http: 0.0.0.0:8080
>        buffer-size: 16384
>        processes: 1
>        threads: 4
>        offload-threads: 2
>        static-map:
>          - /static/style={{ galaxy_server_dir }}/static/style/blue
>          - /static={{ galaxy_server_dir }}/static
>        master: true
>        virtualenv: "{{ galaxy_venv_dir }}"
>        pythonpath: "{{ galaxy_server_dir }}/lib"
>        module: galaxy.webapps.galaxy.buildapp:uwsgi_app()
>        thunder-lock: true
>        die-on-term: true
>        hook-master-start:
>          - unix_signal:2 gracefully_kill_them_all
>          - unix_signal:15 gracefully_kill_them_all
>        py-call-osafterfork: true
>        enable-threads: true
>        # Our additions
>        mule:
>          - lib/galaxy/main.py
>          - lib/galaxy/main.py
>        farm: job-handlers:1,2
>    ```
>    {% endraw %}
>
>    > ### {% icon question %} Question
>    >
>    > How does your current group variables file look?
>    >
>    > > ### {% icon solution %} Solution
>    > > {% raw %}
>    > > ```yaml
>    > > ...
>    > > galaxy_config:
>    > >   galaxy:
>    > >     brand: "My Galaxy"
>    > >     admin_users: admin@example.org
>    > >     database_connection: "postgresql:///galaxy?host=/var/run/postgresql"
>    > >     file_path: /data
>    > >     check_migrate_tools: false
>    > >   uwsgi:
>    > >     ...
>    > >     mule:
>    > >       - lib/galaxy/main.py
>    > >       - lib/galaxy/main.py
>    > >     farm: job-handlers:1,2
>    > > ```
>    > > {% endraw %}
>    > {: .solution }
>    >
>    {: .question}
>
>
> 5. Run the playbook.
>
>    `ansible-playbook -i hosts playbook.yml`
>
> 6. SSH into your server and explore what has been set up for you.
>     - Galaxy has been deployed to `/srv/galaxy/server`
>     - The configuration lives in `/srv/galaxy/config/galaxy.yml` - be sure to look through it to see what default options have been set for you
>     - Note the permissions of the contents of `/srv/galaxy`
>     - Some config files that Galaxy maintains itself, such as `shed_tool_conf.xml`, which controls what tools that you have installed from the Tool Shed will be loaded, have been instantiated in `/srv/galaxy/var/config`
>     - A Python virtualenv - an isolated Python environment - with all of the Galaxy framework's dependencies has been installed in `/srv/galaxy/venv`
>
{: .hands_on}

> ### {% icon details %} Simplifying the command line with ansible.cfg
> Typing `-i hosts` every time can be a bit repetitive, you can save having to type this flag by creating an `ansible.cfg` file (next to your playbook) with the following contents:
>
> ```ini
> [defaults]
> inventory = hosts
> ```
>
> There are some additional useful options that you might want to add to your `ansible.cfg` file:
>
> ```ini
> [ssh_connection]
> pipelining = true
> [defaults]
> retry_files_enabled = false
> ```
>
> Pipelining will make [ansible run faster](https://docs.ansible.com/ansible/latest/reference_appendices/config.html#ansible-pipelining) by significantly reducing the number of new SSH connections that must be opened. Setting `retry_files_enabled = false` will prevent Ansible from creating `playbook.retry` files whenever a playbook crashes before finishing. These are rarely useful for the cases in which we run Ansible.
>
> For users running with the local connection, you can specify this in your `hosts` inventory file:
>
> ```ini
> [galaxyservers]
> localhost ansible_connection=local
> ```
{: .details}

Galaxy is now configured with an admin user, a database, and a place to store data. Additionally we've immediately configured the mules for production Galaxy serving. So we're ready to set up supervisord which will manage the Galaxy processes!

> ### {% icon hands_on %} Hands-on: (Optional) Launching uWSGI by hand
>
> 1. SSH into your server
> 2. Switch user to Galaxy account (`sudo -iu galaxy`)
> 3. Change directory into `/srv/galaxy/server`
> 4. Activate virtualenv (`. ../venv/bin/activate`)
> 5. `uwsgi --yaml ../config/galaxy.yml`
> 6. Accces at port `<ip address>:8080` once the server has started
{: .hands_on}

## Supervisord

Launching Galaxy by hand is not a good use of your time, so we will immediately switch to a process manager for that, [supervisord](http://supervisord.org/). If you're familiar with systemd, supervisord does many of the same things. We use supervisord instead of the native init system as it supports some of Galaxy's use cases better and was fully featured long before SystemD became common.

> ### {% icon hands_on %} Hands-on: Supervisord
>
> 1. Add the roles `geerlingguy.pip` and `usegalaxy-eu.supervisor` to your playbook, these need to install things and should run as the root user.
>
> 2. Supervisor defines `programs` which should be executed with additional metadata like whether or not they should be restarted, what user they should run as, etc. Just like any other init system like SystemD. We will define a program for Galaxy which will directly invoke uWSGI, rather than run.sh, as run.sh does some additional tasks we do not need to do on every Galaxy start (e.g. rebuilding the client). For some setups like zerglings it is required that you use supervisord as you need to start multiple processes.
>
>    {% raw %}
>    ```yaml
>    supervisor_programs:
>      - name: galaxy
>        state: present
>        command: uwsgi --yaml {{ galaxy_config_dir }}/galaxy.yml
>        configuration: |
>          autostart=true
>          autorestart=true
>          startretries=1
>          startsecs=10
>          user=galaxy
>          umask=022
>          directory={{ galaxy_server_dir }}
>          environment=HOME={{ galaxy_mutable_data_dir }},VIRTUAL_ENV={{ galaxy_venv_dir }},PATH={{ galaxy_venv_dir }}/bin:%(ENV_PATH)s
>    ```
>    {% endraw %}
>
>    Here we've defined a `galaxy` command that should be `present`. It will run the command `uwsgi ...` and is set to automatically start when supervisord starts and restart if it crashes, with 1 second between the retries. It will wait 10 seconds to see if the program has not crashed, and if it reaches this threshold it will be marked as `running`. It starts as the `galaxy` user with a umask of `022` (files created will be world readable by default). Its working directory on startup is the root of the Galaxy (cloned) code, and will run with the defined environment variables set.
>
> 3. Now that we have defined a process manager for Galaxy, we can also instruct `galaxyproject.galaxy` to use Supervisor to restart it when Galaxy is upgraded or config changes are made. To do so, open `playbook.yml` and add a `handlers:` section at the same level as `pre_tasks:` and `roles:`, and add a task to restart Galaxy using the [supervisorctl Ansible module](https://docs.ansible.com/ansible/latest/modules/supervisorctl_module.html). Handlers are structured just like tasks:
>
>    ```yaml
>    - hosts: galaxyservers
>      pre_tasks:
>        - name: Install Dependencies
>          package:
>            name: ['python-psycopg2', 'git', 'python-virtualenv', 'make']
>      handlers:
>        - name: Restart Galaxy
>          supervisorctl:
>            name: galaxy
>            state: restarted
>      roles:
>        ...
>    ```
>
> 4. Open your group variables file and we'll add some variables for supervisor. Supervisor communicates over a unix or tcp socket; we will use the unix socket without password authentication, instead using user/group authentication. We will thus need to set a couple of variables to allow our Galaxy user to access this. Additionally, we need to inform `galaxyproject.galaxy` what the name of our new handler is. Add the following to your group variables file:
>
>    ```yaml
>    supervisor_socket_user: galaxy
>    supervisor_socket_chown: galaxy
>    galaxy_restart_handler_name: Restart Galaxy
>    ```
>
> 5. Run the playbook
>
> 6. Log in and check the status with `supervisorctl status` (remember to change to the Galaxy user)
>
>    > ### {% icon question %} Question
>    >
>    > How does the output look?
>    >
>    > > ### {% icon solution %} Solution
>    > >
>    > > If everything went correctly you should see something like
>    > >
>    > > ```yaml
>    > > galaxy                  RUNNING   pid 2246972, uptime 0:02:00
>    > > ```
>    > >
>    > {: .solution }
>    >
>    {: .question}
>
>    Take a look at the supervisor configs that have been written in `/etc/supervisor` and `/etc/supervisor/conf.d`.
>
> 7. Some things to note:
>
>    1. Refreshing the page before Galaxy has restarted will hang, which is a nice feature of uWSGI
>    2. Although the playbook will restart Galaxy upon config changes, you will sometimes need to restart it by hand, which can be done with `supervisorctl restart galaxy`
>    3. You can use `supervisorctl tail -f galaxy` and `supervisorctl tail -f galaxy stderr` to see the logs of Galaxy
>
{: .hands_on}

Galaxy should now be accessible over port :8080, again try connecting to your VM now and checking that Galaxy is working. Note that the welcome page is broken, this is a known issue, and a good reminder to write your own :)

## NGINX

With this we have:

- PostgreSQL running
- Galaxy running (managed by supervisord)

When we first configured Galaxy, we used the setting `http: 0.0.0.0:8080`, which instructed uWSGI to handle the serving of Galaxy, and to process the HTTP requests itself. This has some overhead and is not as efficient as is desired in production. So we will set up a reverse proxy to handle the HTTP processing, and translate this into the more efficient uWSGI protocol. Additionally it can handle serving static files for us without the requests going through uWSGI, allowing it to spend more time on useful tasks like processing jobs.

Additionally, by moving to NGINX or another reverse proxy, it can automatically compress selected content, we can easily apply caching headers to specific types of content like CSS or images. It is also necessary if we want to serve multiple sites at once, e.g. with a group website at `/` and Galaxy at `/galaxy`. Lastly, it can provide authentication as well, as noted in the [External Authentication]({{ site.baseurl }}/topics/admin/tutorials/external-auth/tutorial.html) tutorial.


For this, we will use NGINX. It is possible to configure Galaxy with Apache and potentially other webservers but this is not the configuration that receives the most testing. We recommend NGINX unless you have a specific need for Apache. [Google's PageSpeed Tools](https://developers.google.com/speed/pagespeed/insights/) can identify any compression or caching improvements you can make.

> ### {% icon hands_on %} Hands-on: NGINX
>
> 1. Edit your `group_vars/galaxyservers.yml`, we will update the line that `http: 0.0.0.0:8080` to be `socket: 127.0.0.1:8080`. This will cause uWSGI to only respond to uWSGI protocol, and only to requests originating on localhost.
>
> 2. Add the role `galaxyproject.nginx` to your playbook and have it run as root.
>
> 3. We need to configure the virtualhost. This is a slightly more complex process as we have to write the proxying configuration ourselves. This may seem annoying, but it is often the case that sites have individual needs to cater to, and it is difficult to provide a truly generic webserver configuration. Additionally, we will enable secure communication via HTTPS using SSL/TLS certificates provided by [certbot](https://certbot.eff.org/).
>
>    Add the following to your group variables file:
>    {% raw %}
>    ```yaml
>    # Certbot
>    certbot_auto_renew_hour: "{{ 23 |random(seed=inventory_hostname)  }}"
>    certbot_auto_renew_minute: "{{ 59 |random(seed=inventory_hostname)  }}"
>    certbot_auth_method: --webroot
>    certbot_install_method: virtualenv
>    certbot_auto_renew: yes
>    certbot_auto_renew_user: root
>    certbot_environment: production
>    certbot_well_known_root: /srv/nginx/_well-known_root
>    certbot_share_key_users:
>      - nginx
>    certbot_post_renewal: |
>        systemctl restart nginx || true
>    certbot_domains:
>     - "{{ ansible_hostname }}"
>    certbot_agree_tos: --agree-tos
>
>    # NGINX
>    nginx_selinux_allow_local_connections: true
>    nginx_servers:
>      - redirect-ssl
>    nginx_enable_default_server: false
>    nginx_ssl_servers:
>      - galaxy
>    nginx_conf_http:
>      client_max_body_size: 1g
>    nginx_remove_default_vhost: true
>    nginx_ssl_role: usegalaxy-eu.certbot
>    nginx_conf_ssl_certificate: /etc/ssl/certs/fullchain.pem
>    nginx_conf_ssl_certificate_key: /etc/ssl/user/privkey-nginx.pem
>    ```
>    {% endraw %}
>
>    This is a lot of configuration but it is not very complex to understand. We'll go through it step by step:
>
> 4. The configuration variables we added in our group variables file has the following block:
>
>    ```yaml
>    nginx_servers:
>      - redirect-ssl
>    nginx_ssl_servers:
>      - galaxy
>    ```
>
>    The `galaxyproject.galaxy` role expects to find two files with these names in `templates/nginx/redirect-ssl.j2` and `templates/nginx/galaxy.j2`
>
>    Create the `redirect-ssl.j2` with the following contents:
>
>    {% raw %}
>    ```nginx
>    server {
>        listen 80 default_server;
>        listen [::]:80 default_server;
>
>        server_name "{{ inventory_hostname }}";
>
>        location /.well-known/ {
>            root {{ certbot_well_known_root }};
>        }
>
>        location / {
>            return 302 https://$host$request_uri;
>        }
>    }
>    ```
>    {% endraw %}
>
>    This will redirect all requests to use HTTPS.
>
> 5. Create `templates/nginx/galaxy.j2` with the following contents:
>
>    {% raw %}
>    ```nginx
>    ##
>    ## This file is maintained by Ansible - CHANGES WILL BE OVERWRITTEN
>    ##
>    server {
>        listen        *:443 ssl default_server;
>        server_name   "{{ inventory_hostname }}";
>
>        access_log  /var/log/nginx/access.log;
>        error_log   /var/log/nginx/error.log;
>
>        location / {
>            uwsgi_pass 127.0.0.1:8080;
>            uwsgi_param UWSGI_SCHEME $scheme;
>            include uwsgi_params;
>        }
>
>        location /static {
>            alias {{ galaxy_server_dir }}/static;
>            expires 24h;
>        }
>
>        location /static/style {
>            alias {{ galaxy_server_dir }}/static/style/blue;
>            expires 24h;
>        }
>
>        location /static/scripts {
>            alias {{ galaxy_server_dir }}/static/scripts;
>            expires 24h;
>        }
>
>        # serve visualization and interactive environment plugin static content
>        location ~ ^/plugins/(?<plug_type>[^/]+?)/((?<vis_d>[^/_]*)_?)?(?<vis_name>[^/]*?)/static/(?<static_file>.*?)$ {
>            alias {{ galaxy_server_dir }}/config/plugins/$plug_type/;
>            try_files $vis_d/${vis_d}_${vis_name}/static/$static_file
>                      $vis_d/static/$static_file =404;
>        }
>
>        location /robots.txt {
>            alias {{ galaxy_server_dir }}/static/robots.txt;
>        }
>
>        location /favicon.ico {
>            alias {{ galaxy_server_dir }}/static/favicon.ico;
>        }
>    }
>    ```
>    {% endraw %}
>
> 6. Run the playbook. At the very end, you should see output like the following indicating that Galaxy has been restarted:
>
>    ```
>    RUNNING HANDLER [restart galaxy] ****************************************
>    changed: [galaxy.example.org]
>    ```
>
>
> 7. Check out the changes made to your server in `/etc/nginx`, particularly the directory containing the Galaxy virtualhost.
>
> 8. Your Galaxy should now be accessible and served efficiently! Try registering (using the admin email from earlier) and maybe executing a couple of jobs. The author's favourite tool (speaking as an admin) is the `secure hash digest` tool, it's perfect for testing.
>
{: .hands_on}

## Disaster Strikes!

Because you're an admin, you need to be prepared for any situation, including the worst case scenarios. So we're going to simulate a disaster and show you how you can recover from it. It'll be fun!

For this "disaster", we will pretend that:

1. Your database is on another machine
2. Your datasets are on an NFS server or some other remote machine.

> ### {% icon hands_on %} Hands-on: Summon the Apocalypse
>
> So let's have a "worst case scenario", where your Galaxy server gets destroyed
>
> 1. Log on to your machine.
> 2. **Carefully**, as root, `rm -rf /srv/galaxy`, completely wipe out your Galaxy home directory.
>
{: .hands_on}

Your entire Galaxy server is gone. You were a responsible admin and had your user data and database stored on a separate system (and backed up), so at least those survived. Nevertheless, this is when most of us start feeling really bad; bosses start yelling, we start crying or reaching for bad coping habits.

But not you! You spent the day writing this Ansible playbook that describes your environment completely; all of the software that was installed, all of the configuration changes you have made. It leverages many community maintained roles and can be used to completely rebuild the server! With minimal effort on your part.

> ### {% icon hands_on %} Hands-on: Revert the Apocalypse
>
> 1. `ansible-playbook -i hosts playbook.yml`
>
{: .hands_on}

And with that, Galaxy should be up and running again. If you log in, you should see the results of any jobs you ran earlier, you should still be able to login with your old account, everything should just work.

Ansible can save you from some really bad scenarios, *if and only if*:

- You can replace the hardware or find somewhere new to re-deploy
- You've made absolutely certain that every change made to a system is recorded within your playbooks and roles (i.e. no manual package installation)

Then you can potentially use it to recover.

> ### {% icon comment %} We have experience
>
> We can tell you this, we can repeat it over and over, but unless you really have a disaster happen to you, it is hard to appreciate how important it is that machines are completely controlled in terms of configuration and software deployment.
>
> We've experienced these incidents and we know how horribly stressful it can be if an important service like Galaxy goes down and you cannot immediately replace it with another instance. We hope you will immediately apply the lessons from this training material, it can potentially save you a lot of stress and worry.
>
{: .comment}


# Final Notes

If you've been following along you should have a production-ready Galaxy, secured, everything ready to go.

If you missed any steps, you can compare against a reference [playbook.yml](./playbook.txt), and [group_vars/galaxyservers.yml](./galaxyservers.txt)<|MERGE_RESOLUTION|>--- conflicted
+++ resolved
@@ -185,19 +185,12 @@
 - You have [Ansible installed](https://docs.ansible.com/ansible/latest/installation_guide/intro_installation.html) on your local machine
 
   > ### {% icon comment %} Comment: Running Ansible on your remote machine
-<<<<<<< HEAD
   > It is possible to have Ansible installed on the remote machine and run it there as well. You will need to update your inventory file to pass `ansible_connection=local`. Be **certain** that the playbook that you're building is stored somewhere safe like your user home directory. We will remove data at one point during this tutorial and would not want you to lose your progress.
   {: .comment}
 
-- You have a [inventory file](../ansible/tutorial.html#inventory-file) with the VM or host specified where you will deploy galaxy. We will refer to this group of hosts as "galaxyservers." You can use a different name if you prefer or are working on an existing playbook, just be sure to update all references later on.
+- You have an [inventory file](../ansible/tutorial.html#inventory-file) with the VM or host specified where you will deploy Galaxy. We will refer to this group of hosts as "galaxyservers." You can use a different name if you prefer or are working on an existing playbook, just be sure to update all references later on.
 
 - In your inventory file, it uses the full DNS hostname that has been provided, and **not** `localhost`, as we will be requesting SSL certificates.
-=======
-  > It is possible to have Ansible installed on the remote machine and run it there as well. You will need to update your inventory file to point to localhost, and pass the `-c local` parameter. Be **certain** that the playbook that you're building is stored somewhere safe like your user home directory. We will remove data at one point during this tutorial and would not want you to lose your progress.
-  {: .comment}
-
-- You have an [inventory file](../ansible/tutorial.html#inventory-file) with the VM or host specified where you will deploy Galaxy. We will refer to this group of hosts as "galaxyservers." You can use a different name if you prefer or are working on an existing playbook, just be sure to update all references later on.
->>>>>>> d80296e2
 
 ## Requirements
 
