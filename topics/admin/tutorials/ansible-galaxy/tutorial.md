--- conflicted
+++ resolved
@@ -744,14 +744,8 @@
 >    `galaxy_commit_id`           | `release_{{ page.galaxy_version }}`       | The git reference to check out, which in this case is the branch for Galaxy Release {{ page.galaxy_version }}
 >    `galaxy_config_style`        | `yaml`                                    | We want to opt-in to the new style YAML configuration.
 >    `galaxy_force_checkout`      | `true`                                    | If we make any modifications to the Galaxy codebase, they will be removed. This way we know we're getting an unmodified Galaxy and no one has made any unexpected changes to the codebase.
-<<<<<<< HEAD
->    `miniconda_prefix`           | `{{ galaxy_tool_dependency_dir }}/_conda` | We will manually install conda as well. Normally Galaxy will attempt to auto-install this, but since we will set up a production-ready instance with multiple handlers, there is the chance that they can get stuck.
+>    `miniconda_prefix`           | {% raw %}`{{ galaxy_tool_dependency_dir }}/_conda`{% endraw %} | We will manually install conda as well. Normally Galaxy will attempt to auto-install this, but since we will set up a production-ready instance with multiple handlers, there is the chance that they can get stuck.
 >    `miniconda_version`          | `4.7.12`                                  | Install a specific miniconda version, the latest one at the time of writing that was tested and working.
->    {% endraw %}
-=======
->    `miniconda_prefix`           | {% raw %}`{{ galaxy_tool_dependency_dir }}/_conda`{% endraw %} | We will manually install conda as well. Normally Galaxy will attempt to auto-install this, but since we will set up a production-ready instance with multiple handlers, there is the chance that they can get stuck.
->    `miniconda_version`          | `4.6.14`                                  | Install a specific miniconda version, the latest one at the time of writing that was tested and working.
->>>>>>> d110975f
 >
 >    > ### {% icon tip %} Different Galaxy Releases!
 >    > In the time between this tutorial was last updated ({{ page.last_modified_at | date: "%Y-%m-%d" }}), and when you are now reading it, one or more new releases of Galaxy may have occured.
