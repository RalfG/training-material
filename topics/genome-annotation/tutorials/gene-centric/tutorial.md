--- conflicted
+++ resolved
@@ -40,16 +40,7 @@
 
 Despite the rapidly increasing number of fully assembled genomes few genomes are well annotated. This is especially true for large eukaryotic genomes with their complex gene structure and abundance of pseudogenes. And of course do not forget about the [Murthy's law](https://en.wikipedia.org/wiki/Murphy%27s_law): if you are interested in a particular gene the chances are that it will not be annotated in your genome of interest. In this tutorial we will demonstrate how to compare gene structures across a set of vertebrate genomes. So ...
 
-<<<<<<< HEAD
 > > <code-in-title>What I have</code-in-title>
-=======
-> > <code-in-title>What I want:</code-in-title>
-> > - I work with a gene _X_
-> > - I would like to compare the structure of gene _X_ across _N_ genomes
-> {: .code-in}
->
-> > <code-out-title>What I have</code-out-title>
->>>>>>> 9e8e8550
 > > - I know the gene's name
 > > - I know which species I'm interested in
 > > - I know where to find genomes of these species
@@ -62,17 +53,10 @@
 >
 {: .code-2col}
 
-<<<<<<< HEAD
-> <code-out-title>What I will get</code-out-title>
-> - Interactive graphs showing location of the gene across your species of choice. These will allow you to see the absence/presence of the genes across genomes, to detect potential duplications, predogenization events, re-arrangements etc.
-> - Phylogenetic trees for individual exons of the gene. The trees will give you an idea of potential unusual evolutionary dynamics for the gene.
-{: .code-out}
-=======
 > <tip-title>What I will get</tip-title>
 > - Interactive graphs showing location of the gene across your species of choice. These will allow you to see the absence/presence of the genes across genomes, to detect potential duplications, predogenization events, re-arrangements etc.
 > - Phylogenetic trees for individual exons of the gene. The trees will give you an idea of potential unusual evolutionary dynamics for the gene.
 {: .tip}
->>>>>>> 9e8e8550
 
 > <agenda-title></agenda-title>
 >
