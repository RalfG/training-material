--- conflicted
+++ resolved
@@ -35,11 +35,7 @@
 >
 {: .agenda}
 
-<<<<<<< HEAD
-## Step 1: Quality control and treatment of the sequences
-=======
 # Step 1: Quality control and treatment of the sequences
->>>>>>> e1c24fd7
 
 The first step of any ChIP-Seq data analysis is quality control of the raw sequencing data.
 
@@ -112,19 +108,11 @@
 >
 {: .hands_on}
 
-<<<<<<< HEAD
-## Step 2: Mapping of the reads
+# Step 2: Mapping of the reads
 
 In order to figure where the sequenced DNA fragments originated from in the genome, the short reads must be aligned to the reference genome. This is equivalent to solving a jigsaw puzzles, but unfortunately, not all pieces are unique. In principle, you could do a BLAST analysis to figure out where the sequenced pieces fit best in the known genome. Aligning millions of short sequences this way may, however, take a couple of weeks.
 
-### 2.1: Running Bowtie2
-=======
-# Step 2: Mapping of the reads
-
-In order to figure where the sequenced DNA fragments originated from in the genome, the short reads must be aligned to the reference genome. This is equivalent to solving a jigsaw puzzles, but unfortunately, not all pieces are unique. In principle, you could do a BLAST analysis to figure out where the sequenced pieces fit best in the known genome. Aligning millions of short sequences this way may, however, take a couple of weeks.
-
 ### Running Bowtie2
->>>>>>> e1c24fd7
 
 Nowadays, there are many read alignment programs for shotgun sequenced DNA, Bowtie2 being one of them.
 
@@ -158,7 +146,7 @@
 2. Converting the binary format into its text file equivalent
 
 
-### 2.2 : Visualization using a Genome Browser
+## Visualization using a Genome Browser
 
 > ### {% icon hands_on %} Hands-on: Visualization of the reads in IGV
 >
@@ -185,7 +173,7 @@
 {: .comment}
 
 
-### 2.3 : Inspection of the SAM format
+## Inspection of the SAM format
 
 As mentioned above, you can convert the binary BAM file into a simple (but large!) text file, which is called a [SAM](https://en.wikipedia.org/wiki/SAM_(file_format)) (Sequence Alignment Map) file.
 
@@ -218,16 +206,12 @@
 >    </details>
 {: .question}
 
-<<<<<<< HEAD
-## Step 3: ChIP-seq Quality Control
-=======
 # Step 3: ChIP-seq Quality Control
->>>>>>> e1c24fd7
 
 We already checked the quality of the raw sequencing reads in the first step.
 Now we would like to test the quality of the ChIP-seq preparation, to know if your ChIP-seq samples are more enriched than the control (input) samples.
 
-### 3.1 : Correlation between samples
+## Correlation between samples
 
 To assess the similarity between the replicates of the ChIP and the input, respectively, it is a common technique to calculate the correlation of
 read counts on different regions for all different samples.
@@ -291,11 +275,7 @@
 > More information on these two tools can be found at the [deepTools documentation page](https://deeptools.readthedocs.io/en/latest/content/list_of_tools.html).
 {: .comment}
 
-<<<<<<< HEAD
-### 3.2: IP strength estimation
-=======
 ## IP strength estimation
->>>>>>> e1c24fd7
 
 To evaluate the quality of the immuno-precipitation step, we can compute the IP strength. It determines how well the signal in the ChIP-seq sample can be differentiated from the background distribution of reads in the control sample. To do that we take the data for one Patient and compare the input sample and the ChIP-seq sample.
 
@@ -334,11 +314,7 @@
 {: .hands_on}
 
 
-<<<<<<< HEAD
-## Step 4: Normalization
-=======
 # Step 4: Normalization
->>>>>>> e1c24fd7
 
 We would like to know where the binding sites of the estrogen receptor are located. For this we need
 to extract which parts of the genome have been enriched (more reads mapped) within the samples that underwent immunoprecipitation.
@@ -349,7 +325,7 @@
 2. Normalization by input file
 
 
-### 4.1 : Generation of coverage files normalized by sequencing depth
+## Generation of coverage files normalized by sequencing depth
 
 We first need to make the samples comparable. Indeed, the different samples have usually a different sequencing depth, i.e. a different number of reads.
 These differences can bias the interpretation of the number of reads mapped to a specific genome region.
@@ -408,7 +384,7 @@
 >
 {: .hands_on}
 
-### 4.2: Generation of input-normalized coverage files and their visualization
+## Generation of input-normalized coverage files and their visualization
 
 To extract only the information induced by the immunoprecipitation, we normalize for each patient the coverage file for the sample that underwent immunoprecipitation by the coverage file for the input sample. Here we use the tool bamCompare which compare 2 BAM files while caring for sequencing depth normalization.
 
@@ -441,19 +417,10 @@
 >
 {: .hands_on}
 
-<<<<<<< HEAD
-## Step 5: Detecting enriched regions (peak calling)
+# Step 5: Detecting enriched regions (peak calling)
 
 We can also call the enriched regions, or peaks, found in the ChIP-seq samples.
 
-**add more details on how it is done**
-
-=======
-# Step 5: Detecting enriched regions (peak calling)
-
-We can also call the enriched regions, or peaks, found in the ChIP-seq samples.
-
->>>>>>> e1c24fd7
 > ### {% icon hands_on %} Hands-on: Peak calling
 >
 > 1. **MACS2 callpeak** {% icon tool %} with
@@ -474,25 +441,15 @@
 
 The called peak regions can be filtered by, *e.g.* fold change, FDR and region length for further downstream analysis.
 
-<<<<<<< HEAD
-## Step 6: Plot the signal on the peaks between samples
-=======
 # Step 6: Plot the signal on the peaks between samples
->>>>>>> e1c24fd7
 
 Plotting your region of interest will involve using two tools from the **deepTools** suite.
 + computeMatrix : Computes the signal on given regions, using the bigwig coverage files from different samples.
 + plotHeatmap : Plots heatMap of the signals using the computeMatrix output.
 
-<<<<<<< HEAD
-optionally, you can also use `plotProfile`to create a profile plot using to computeMatrix output.
-
-### 6.1: computeMatrix
-=======
 ptionally, you can also use `plotProfile`to create a profile plot using to computeMatrix output.
 
 ## computeMatrix
->>>>>>> e1c24fd7
 
 > ### {% icon hands_on %} Hands-on: Visualization of the coverage
 >
@@ -514,52 +471,29 @@
 >    - "Convert missing values to 0?" to `Yes`
 >
 >    This tool prepares a file with scores per genomic region, which is required as input for the next tool.
-<<<<<<< HEAD
-
-
-### 6.2: plotHeatmap
-
-=======
 >
 {: .hands_on}
 
 ## plotHeatmap
 
 > ### {% icon hands_on %} Hands-on: Visualization of the coverage
->>>>>>> e1c24fd7
 > 3. **plotHeatmap** {% icon tool %} with
 >    - "Matrix file from the computeMatrix tool" to the generated matrix
 >    - "Show advanced options" to `yes`
 >    - "Did you compute the matrix with more than one groups of regions?" to the correct setting
-<<<<<<< HEAD
-=======
->
-{: .hands_on}
->>>>>>> e1c24fd7
+>
+{: .hands_on}
 
 # Conclusion
 {:.no_toc}
 
 ![Summary of the different steps of the tutorial and the generated files](../../images/estrogen-receptor-binding-site-identification/tutorial-scheme.png "Different steps of the tutorials with the generated files")
 
-<<<<<<< HEAD
-# Conclusion
-{:.no_toc}
-
-![Summary of the different steps of the tutorial and the generated files](../../images/estrogen-receptor-binding-site-identification/tutorial-scheme.png "Different steps of the tutorials with the generated files")
-
-
-## Additional exercise (if you have finished all above)
-
-### Additional Quality control : GC bias assessment
-
-=======
 
 # Additional exercise (if you have finished all above)
 
 ## Additional Quality control : GC bias assessment
 
->>>>>>> e1c24fd7
 A common problem of PCR-based protocols is the observation that GC-rich regions tend to be amplified more readily than GC-poor regions.
 We need to check that our samples do not have more reads from regions of the genome with high GC.
 
@@ -607,38 +541,6 @@
 >    {: .question}
 {: .hands_on}
 
-<<<<<<< HEAD
-### Plotting heatmap from multiple samples with clustering
-
-1. Run **bamCompare** using same parameters as above:
-   - "First BAM file (e.g. treated sample)" to `patient2_ChIP_ER_good_outcome`
-   - "Second BAM file (e.g. control sample)" to `patient2_input_good_outcome`
-
-2. Perform peak calling again using treatment file : `patient2_ChIP_ER_good_outcome` and control `patient2_input_good_outcome`,
-using macs2 parameters same as above.
-
-3. Concatenate the outputs (summits in BED) from `patient1` and `patient2` using `Operate on Genomic Intervals` --> `Concatenate`
-
-4. Merge the overlapping intervals using `Operate on Genomic Intervals` --> `MergeBED`
-
-5. Run computeMatrix:
-
-> ### {% icon hands_on %} Hands-on: computeMatrix
->  **computeMatrix** {% icon tool %} with the same parameters but:
-> Regions to plot : select the merged bed from above
-> Output option : `reference-point`
-> The reference point for the plotting: `center of region`
-> Distance upstream of the start site of the regions defined in the region file : `3000`
-> Distance downstream of the end site of the given regions: `3000`
->
->    With this option, it considers only those genomic positions before (downstream) and/or after (upstream) a reference point (*e.g.* TSS, which corresponds to the annotated gene start in our case)
-{: .hands_on}
-
-6. Run plotHeatmap:
-
-> ### {% icon hands_on %} Hands-on: plotHeatmap
-> **plotHeatmap** {% icon tool %} with
-=======
 ## Plotting heatmap from multiple samples with clustering
 
 > ### {% icon hands_on %} Hands-on: GC bias assessment
@@ -662,7 +564,6 @@
 >    With this option, it considers only those genomic positions before (downstream) and/or after (upstream) a reference point (*e.g.* TSS, which corresponds to the annotated gene start in our case)
 >
 > 6. **plotHeatmap** {% icon tool %} with
->>>>>>> e1c24fd7
 >    - "Matrix file from the computeMatrix tool" to the generated matrix
 >    - "Show advanced options" to `yes`
 >    - "Did you compute the matrix with more than one groups of regions?" to "No, I used only one group"
