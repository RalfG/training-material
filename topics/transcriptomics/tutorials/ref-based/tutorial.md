--- conflicted
+++ resolved
@@ -740,8 +740,4 @@
 
 In this tutorial, we have analyzed real RNA sequencing data to extract useful information, such as which genes are up- or downregulated by depletion of the Pasilla gene and which genes are regulated by the Pasilla gene. To answer these questions, we analyzed RNA sequence datasets using a reference-based RNA-seq data analysis approach. This approach can be summarized with the following scheme:
 
-<<<<<<< HEAD
-![Summary of the used pipeline](../../images/rna_quantification.png "Summary of the used pipeline")
-=======
-![Summary of the analysis pipeline used](../../images/rna_quantification.png "Summary of the analysis pipeline used")
->>>>>>> 26d373ca
+![Summary of the analysis pipeline used](../../images/rna_quantification.png "Summary of the analysis pipeline used")