---
layout: tutorial_slides
logo: "GTN"
title: "An introduction to scRNA-seq data analysis"

subtopic: single-cell
priority: 1
level: Intermediate
video: yes
zenodo_link: ""
tags:
  - single-cell
  - español
<<<<<<< HEAD
translations:
  - es
=======
>>>>>>> 51bc818c
questions:
  - How are samples compared?
  - How are cells captured?
  - How does bulk RNA-seq differ from scRNA-seq?
  - Why is clustering important?
objectives:
  - To understand the pitfalls in scRNA-seq sequencing and amplification, and how they are overcome.
  - Know the types of variation in an analysis and how to control for them.
  - Grasp what dimension reduction is, and how it might be performed.
  - Be familiarised with the main types of clustering techniques and when to use them.

time_estimation: 30m
key_points:
  - scRNA-seq requires much pre-processing before analysis can be performed.
  - Groups of similarly profiled-cells are compared against other groups.
  - Detectability issues requires careful consideration at all stages.
  - Clustering is an integral part of an analysis.

follow_up_training:
  -
    type: "internal"
    topic_name: transcriptomics
    tutorials:
        - scrna-preprocessing




contributors:
  - mtekman


---

# Single-cell RNA-seq

An introduction to scRNA-seq data analysis

???
- Greetings everybody and welcome to the Galaxy single cell RNA-seq analysis workshop.
- Here we will walk you through some of the basics and concepts when dealing with single cell data.

---


## Bulk RNA-Seq

.pull-left-large[![Two blobs labelled tissue A and tissue B are shown, on the right they are summarised into tables of Gene A, B, and X and their different average expression per tissue.](../../images/scrna-intro/rna_cells_bulkrez.svg)]

.pull-right[
.reduce90[

|Attribute| Summary |
|-:|:-|
|Resolution| Entire tissues |
|Signal | Average gene expression per tissue |
|Differential Expression | Difference between average gene expression between tissues |

]
]


???
- Let's start with what the differences are between Bulk RNA-seq and single cell RNA seq data.
- With Bulk RNA-seq we compare two tissues by looking at the average expression of each gene detected across each of the tissues.
- Due to the number of RNA molecules being considered, the sequencing depth and the strength of the analysis is reasonably high.
- The differential expression is then measured as the relative expression of a given gene between one tissue and another.

---

## Single Cell RNA-Seq

.pull-left-large[![Red and blue clusters of cells are shown resembling the tissue blob from the previous slide. Now the graphs on the right for expression in Genes A, B, X are shown per cell instead of per tissue.](../../images/scrna-intro/rna_cells_singlerez.svg)]

.pull-right[
.reduce90[

|Attribute| Summary |
|-:|:-|
| Resolution| Individual cells within tissues |
| Signal | Individual gene expression per cell |
| Differential Expression | Some cells express the same set of genes in the same way; comparing one set of cells against another |

]
]


???
- With single cell RNA-seq analysis, the stage shifts away from measuring the average expression of a tissue.
- And towards measuring the specific gene expression of individual cells within those tissues.
- Here we are no longer comparing tissue against tissue, but cell against cell.
- Each cell is assigned a gene profile which describes the relative abundance of genes detected within it.
- Many cells share the same gene profile, where a gene profile ideally describes a cell type.
- Sometimes we need to compare single-cell datasets across tissues, and we see that many cells across tissues share the same cell type.
- For example, look at the purple and green gene profiles which are shared across both tissues.


---

# From Bulk RNA to Single Cell RNA

.image-50[![Tissue A and B from the first slide are shown as the collections of cells from the second slide.](../../images/scrna-intro/rna_cells_bulk2single.svg)]

.reduce90[
* In order to quantify RNA at the level of individual cells:
  * New methods of library preparation
  * New methods of sequencing
  * New methods of quality control
  * New methods of analysis
]

???
- New technologies means new methods and techniques to harness the new features that come with them.
- Single-cell RNA-seq data requires different means of library preparation, sequencing, quality control and analysis.

---

# Cell Capture and Replicates

.center[*How do we prepare samples for sequencing?*]

???
For example, how are cells captured and sequenced?

--

.pull-left[
.reduce90[

__Bulk RNA-seq__

  1. Cut a thin slice of a tissue
  1. Add enzyme to break down cell walls
  1. Rinse out the unwanted DNA / RNA material
  1. Perform sequencing on leftover goop

]
]

???
In bulk RNA-seq analysis, the process involves taking a sample, removing unwanted molecules and sequencing everything else.

--

.pull-left[
.reduce90[

__Single-cell RNA-seq__

  1. Cut a thin slice of a tissue
  1. Breakdown a tissue into cells
  1. Isolate each cell
     * Add enzyme to break down cell walls
     * Perform barcoding
  1. Perform sequencing in a common pool

]
]

???
- For single cell analysis, the process is much the same, except that each sample is a cell.
- And must therefore be sequenced separately from other cells.
- Once isolated, unique barcodes are added to each cell, and then sequenced.


--

__Biological Replicates__

.center[
.reduce90[

|Type|Notes|
|--------:|:-----------|
| **Bulk RNA-seq** | Each tissue slice is a sample, can take another slice |
| **Single-cell RNA-seq** | Each cell is sample, cannot directly replicate because unique |

]
]

???
- The level of resolution in single-cell is at the cell level, and each cell is unique.
- Therefore, the concept biological replicates is not quite the same as that in bulk RNA-seq.


---

# Capture / Sorting:

*How are cells isolated?*


???
Cell isolation can be performed in different ways.

--

.pull-right[.image-90[![A black and white image of a woman in the lab using her mouth to pipette cells from one test tube to another.](../../images/scrna-intro/mouthpipette.jpg)]]

.pull-left[
.reduce90[
* Manual pipette:
   * Use a thin glass tube to suction up a cell
   * Maintain pressure in tube
   * Transport to new environment
   * Release pressure in tube
]
]

???
One method is manual pipetting, where wet lab scientists suction up individual cells using a long thin tube.


--

.pull-left[
.reduce90[
* Repeat 1000 times to isolate 1000 cells
  * Error-prone
]
]

???
They can do this hundreds of times to isolate hundreds of cells, but it is error-prone, and often multiple cells are isolated together.


--

.pull-left[
.reduce90[
* Automatic pipette:
  * Flow cytometry
]
]

???
Another method is flow cytometry, which reduces the human-error component of this stage.

---

# Capture / Sorting: Flow Cytometry

.pull-right[![Cartoon of a fluidics system with two lasers pointing through the fluidics system and filters and detectors detecting the amount of light reflected out of the system with an optics system. This goes through a detector to an electronics system.](../../images/scrna-intro/opticssystem.png)]

.pull-left[
.reduce90[
* Stream cells along a liquid through a narrow tube
  * Narrow to permit one cell at a time
  * Fluid enough to allow high-throughput.
]
]

.pull-left[
.reduce90[
* Screen each cell with a laser to probe properties:
   * Cell Size and Type
      * Front scatter vs Side scatter
   * Cell Type by Fluorescent Labelling
     *  Cell Surface Markers (CDs)
     *  Fluorescent Labelling
]
]

.pull-left[
.reduce90[
* Isolate a cell into its own sequencing environment
]
]

???
- Flow cytometry floats cells in a shallow liquid bath and streams them along a narrow channel, just narrow for one cell to pass through.
- Cells can be screened by a variety of properties this way, such as by their light scatter properties, and from fluorescent cell labelling.
- Cells can be tagged and isolated in this manner.

---

# Capture / Sorting: Size and Type

.pull-right[
  ![The same cartoon as previously](../../images/scrna-intro/opticssystem.png)
]


.pull-left[
*Optical Scatter*
  * Ratio of Cell Size:Wavelength
  * If Cell Size < Laser Wavelength (~400nm)
    * Low intensity and high inconsistency scatter

  * Measured in terms of:
     * Forward Scatter (FSC)
     * Side Scatter (SSC)

]

???
- Optical scatter properties can be used to probe size and consistency of the cell, where cells with a smaller size than the laser wavelength yield lower intensities and more inconsistent scatter patterns.
- There are two main types of optical scatter: Forward scatter, and Side scatter.

---

# Capture / Sorting: Size and Type

.pull-left[
.reduce90[
*Forward Scatter (FSC)*
  * Measures along the path of the laser
  * FSC intensity proportional to diameter of cell
  * Good for distinguishing between immune cells
]
]

.image-75[.pull-right[![A coloured scatter plot showing two clumps of points labelled monocytes and lymphocytes.](../../images/scrna-intro/FlowJo_Layouts__01-Mar-2017.jpg)]]


???
- Forward scatter is aligned with the main laser and measures the diameter of cell, which is ideal for distinguishing different cells by their size profiles.
- For example monocytes, which are typically larger than lymphocytes, as seen on the X-axis of the example image.

--

.pull-left[
.reduce90[
<br />

*Side Scatter (SSC)*
  * Measures 90° to laser, along path of cells
  * Much weaker intensities than FSC
  * Refraction/reflection proportional to granularity of cell
]
]

.image-75[.pull-right[![The same scatter plot but now monocytes and graunlocytes are shown as blobs.](../../images/scrna-intro/Granulocytes_vs_Monocytes_scatter.jpg)]]


???
Side scatter is perpendicular to the main laser, and measures the granularity of the cell, ideal for distinguishing cells with less defined internal structures, such as the granulocytes on the Y-axis of the example image.

---

# Capture / Sorting: FACS

.pull-left[
![A scatter plot cut into four regions of CD4+/- and CD8+/-](../../images/scrna-intro/CD8vsCD3.png)
.footnote[.reduce70[Image from BD Biosciences]]
]

.pull-right[
.reduce90[
*Fluorescence-Activated Cell Sorting (FACS)*
  * Cell surface markers
    * Fluorescent Markers for each cell
  * Positive and Negative
    * Whether cell activated for that CD or not.
  * Plot different CD markers against each other
    * Isolate cell populations
  * Can set gating thresholds to isolate analysis to enriched subset of cells

]
]

???
- Cells can also be gated and characterised by their cell surface markers via FACS.
- By plotting different surface marker intensities against one another, cells can be separated, gated, and labelled based on these fluorescent properties.

---

# Barcoding Cells

.center[![Groups of GGG and TCT are added to two different cells to label them.](../../images/scrna-intro/scrna_pbb_barcodes_add.svg)]

.footnote[Add unique barcodes to every transcript in a cell]

???
- Once isolated, cells can be barcoded.
- Barcodes are unique sequences that are added to each RNA molecule.
- They are not unique to the molecule, but unique to the cell such that any two RNA molecules will be tagged by the same cell barcode, should they exist in the same cell.
- RNA molecules from different cells will have different cell barcodes.

---

# Barcoding Cells

.footnote[Place cells into sequencing plate]

.pull-left-large[![Cells with barcodes are plated into individual wells based on their barcode.](../../images/scrna-intro/scrna_pbb_barcodes_overview.svg)]

.pull-right[
.reduce90[
* From a pool of many *many* different tissue samples / cells:

   * Cell Barcodes tell us which cell the transcript from
   * UMIs can tell us how much the transcript was amplified, by comparing it with other transcripts from the same gene with the same UMI tag.
]
]

???
Once the RNA molecules have been tagged by cell barcodes, they can be amplified, either separately or pooled together, where the amplified products share the same cell barcodes as their original counterparts.

---

### Sequencing Issues: Amplification

.center[.image-75[![A cartoon of a cell with a red and blue strand. The red strand amplifies well, the blue does not.](../../images/scrna-intro/amplification_errors.svg)]]

.reduce90[
* Polymerase Chain Reaction (PCR)
   * Takes a single-stranded read and duplicates it
   * Works well when enough reads are present in pool
* Low coverage
   * When reads in sequencing pool are low, many will be missed
   * Can lead to one-sided amplification
]

???
- PCR amplifies the gene products to make them more easily detectable during sequencing.
- When there is a lot of gene product to amplify, as is the case for bulk RNA-seq, PCR works quite well in amplifying all products in a reasonably well-represented manner.
- However, in the case of single-cell products, the amount to amplify is very small, and many unique reads might be missed during this phase whereas others may be over amplified, as shown in the blue and red transcripts in the example.

---

### Sequencing Issues: Amp. + UMIs

.pull-left-large[![The same cartoon but now red and blue strands are labelled with pink and grey adapters. The red and blue both amplify but at different rates.](../../images/scrna-intro/scrna_amplif_errors_umis.svg)]

.pull-right[
.reduce90[
* How many red transcripts in the cell?

* After PCR amplification?

* What do the little coloured tags at the start of each transcript do?


* Unique Molecular Identifiers (UMIs)

* Added to help mitigate bias from amplification.
]
]

???

- To guard against this type of amplification bias, we can add a random element to the barcoding.
- These random barcodes known as UMIs, uniquely tag transcripts such that any two transcripts of the same gene are likely to have different random barcodes.

---

### Sequencing Issues: Amp. + UMIs

.pull-left-large[![The same cartoon, red and blue amplify at different rates.](../../images/scrna-intro/scrna_amplif_errors_umis.svg)]

.pull-right[

.center[Counting Reads

|          | Reads |
|---------:|:-----:|
|  **Red** | 6     |
| **Blue** | 3     |

]
]

???
- Let us consider the example to the left: we have 2 red transcripts and 2 blue transcripts inside the cell, which after amplification equate to 6 red transcripts and 3 blue transcripts.
- If we were to compare the differential gene expression between the red and blue transcripts, just by looking at the amplified reads, we would come to the false conclusion that the red transcripts are expressed twice more than the blue.


--

.pull-left-large[

.center[Grouping Reads by Gene and UMI

|          | **UMIs** | **Reads** |
|---------:|:--------:|:-----------:|
|  **Red** | Pink     | 2           |
|          | Cyan     | 4           |
| **Blue** | Pink     | 1           |
|          | Green    | 2           |

]
]

.pull-right[

.center[Counting de-duplicated Reads

|          | **UMIs (Grouped)** | **# UMIs** |
|---------:|:------------------:|:-----------:|
|  **Red** | {Pink, Cyan}       | 2           |
| **Blue** | {Pink, Green}      | 2           |

]
]

???
However if we group the reads by their UMIs, and then count only the number of unique UMIs per transcript, de-duplicating the reads which share the same transcript and UMI, we arrive at 2 red reads and 2 blue reads which better represents the true number of transcripts.


---

### Sequencing Issues: Unique UMIs?


.pull-left-large[![The same cartoon, red and blue amplify at different rates.](../../images/scrna-intro/scrna_amplif_errors_umis.svg)]
.pull-right[

|          | **UMIs** | **#Reads** |
|---------:|:------------------:|:-----------:|
|  **Red** | {Pink, Cyan}       | 2           |
| **Blue** | {Pink, Green}      | 2           |

.reduce90[
* Pink appears twice in different genes.
* In what context are UMIs unique?
]

]

???
- UMIs are relatively random, but not truly random.
- Notice that the pink UMI appears twice: once in the blue transcript and once in the pink transcript.


--

<br />

.reduce90[
* Can every transcript in a cell have its own UMI?

* Number of mRNA transcripts in a cell?
  * ~ 10⁵ to 10⁶ in a mammalian cell.

* Require at minimum barcodes of length *N*, where 4ᴺ = 10⁵
]

???
This is due to there being often more transcripts than available UMIs, both which are dependent on the number of transcripts in a cell, and the length of the barcode.

---

# Sequencing Issues: Unique UMIs?

.center[Barcodes of length *N* with Edit Distance of *B*:]

.pull-left[

.center[*N = 5* and *B = 1*]

```
AAAAA AAAAC AAAAG AAAAT AAACA ····
CCCCC CCCCA CCCCG CCCCT CCCAC ····
              ·
              ·
              ·
```

.center[*4⁵ = 1024* barcodes]

]

.pull-right[

.center[*N = 5* and *B = 2*]

```
AAAAA AAACC AAAGG AAATT AACCA ····
CCCCC CCCAA CCCGG CCCTT CCCAA ····
              ·
              ·
              ·
```

.center[*4⁵⁻¹ = 512* barcodes]

]

.footnote[

Edit distances guard against **sequencing errors.**

]

???

- Consider a set of barcodes of length 5 with an edit distance of 1 between adjacent barcodes, and another set with an edit distance of 2.
- The former is not robust against common sequencing errors of 1 base pair, but the latter only allows for half the number of barcodes.
- This trade-off between the number of available barcodes and guarding against sequencing errors is instrumental in the design of cell barcodes and UMIs.

---

# Sequencing Issues: Unique UMIs?

.pull-left-large[![The same cartoon, red and blue amplify at different rates.](../../images/scrna-intro/scrna_amplif_errors_umis.svg)]
.pull-right[

|          | **UMIs**      | **# Reads** |
|---------:|:-------------:|:----------:|
|  **Red** | {Pink, Cyan}  | 2          |
| **Blue** | {Pink, Green} | 2          |

.reduce90[
* Pink appears twice in different genes.
* In what context are UMIs unique?

<br />
<br />

]

]

.reduce90[
*In what context are UMIs unique?*
  * UMIs are "random salt"
    * 'Unique enough' at the transcript level

  * We wish to count transcripts only
    * De-duplication of UMIs at transcript level
    * Good estimation of true transcript abundance
]

???
In the context of amplification, UMIs do not need to be unique, they just need to be random enough to deduplicate transcripts in order to give a more accurate estimate of the number of transcripts within a cell.

---

# Cell Barcodes and UMIs (Recap)

For Each Cell:

1. Add Cell Barcodes to Cells
![Groups of GGG and TCT are added to two different cells to label them.](../../images/scrna-intro/scrna_pbb_barcodes_add.svg)

???
So let's just recap what we've learned: First each cell has cell barcodes added to each RNA molecule in each cell.

---

# Cell Barcodes and UMIs (Recap)

For Each Cell:

1. Add Cell Barcodes to Cells
1. Add UMIs to Cell Barcoded Cells
![Random mixtures of three letter barcodes are shown, in addition to the two cells from the last cartoon which had GGG in one and TCT labelled reads in the other cell. Now they all have random prefixes before the GGG in one cell and TCT in the other.](../../images/scrna-intro/scrna_umi_add.svg)


???
- Then we add random UMIs to all transcripts, which further tag the molecules.
- These can then be used deduplicate the transcripts after amplification.
- After amplification we need to perform some quality control.

---

# QC: Overcoming Background Noise



.center[![A matrix of Genes 1, 2, 3 and cells per column is changed into two matrices, one with counts of genes detected per cell, and counts of cells detected per gene](../../images/scrna-intro/raceid_libsize.svg)]

* Num. features per cell, and library size should follow a normal curve.
* Min-Max filtering helps clip off the fat-tails of a distribution.

???
- One way to do this is to set thresholds on the limits of detectability for genes and for cells.
- Consider an analysis governed only by 3 genes (G1, G2 and G3), and 5 cells (A, B, C, D and E).
- The first row of the top table defines the library size, which is total number of messenger RNAs across all genes in each cell.
- The subsequent rows are the thresholds of gene detectability, displaying how many genes are detected in each cell for genes greater than the threshold amounts of 0 to 4.
- We see that even a threshold of greater than 3 transcripts detected in a given cell  still keeps 3 cells in the analysis: B, C, and E. In the lower table, the opposite is represented, with the total number of transcripts across all cells for each gene.
- By setting thresholds of detectability, we can see how many cells are described by the gene for that threshold.
- In both cases, we can see that if we set the thresholds too low, then we risk keeping low quality genes or cells, but if we set the thresholds of detectability too high, then we risk losing too many.

---

# Normalisation: Bulk vs Single-Cell

.pull-left-large[

*Bulk RNA-seq*: High Coverage

|            |  T1 | T2 | T3 |
|:-----------|----:|---:|----|
| **GeneA** | 100 | 80 | 40 |
| **GeneB** |  45 | 30 | 40 |

.reduce70[* Median Gene Expression is high]


<br />

*scRNA-seq*: Very Low Sequencing Depth

|            | C1 | C2 | C3 | C4 | C5 |
|:-----------|---:|---:|---:|---:|---:|
| **GeneA** |  0 |  0 |  2 |  0 |  1 |
| **GeneB** |  2 |  0 | 15 |  0 |  0 |

.reduce70[* Median Gene Expression is zero]

]


.pull-right[

__Why is this a problem?__

.center[
$$R(s,g) = \frac{X\_{sg}}{(\prod\_{s} X\_{s})^{\frac{1}{n}}}$$

$$DESeq(s,g) = \frac{X\_{sg}}{Med(R\_{s})}$$

]
]

???
- Filtering can be a luxury however, as many single-cell RNA-seq datasets have typically low sequencing depth compared to bulk RNA-seq.
- During the process of normalisation, samples are scaled against one another to make them more comparable.
- This is normally performed by using median values. For example, for DE-Seq normalisation, the geometric mean count for a cell is taken, and each gene value in that cell is divided by it and by the median value of all geometric means of all cells.
- If median gene expression is high, then this normalisation method works quite well.

--

.pull-right[
Can't divide by zero!
]

???
- But if the median gene expression is zero, as is often the case with single-cell data, then we have the problem of dividing by zero.
- There are methods to get around these zero counts.

---

# Normalisation: SCRAN method

.footnote[.small[[*Pooling across cells to normalize single-cell RNA sequencing data with many zero counts*, Lun et al., 2016](https://doi.org/10.1186/s13059-016-0947-7)]]

.pull-left[![Blue and red bubbles are mixed, then separated into two groups, and then arranged around a circle, red going from small to large around the right half, blue from small to large around the left. The bottom of the circle is labelled 6, the top is labelled 12.](../../images/scrna-intro/scran_pooling_left.svg)]


.pull-right[
.reduce90[
1. Calculate the library sizes of all cells

1. Calculate the library size of a pseudo reference cell (average)

1. Separate odd sizes (red) and even sizes (blue) into two groups

1. Sort each group by library size and place on opposite sides of a "ring"
]
]

???
- One such method is the SCRAN method which works by creating overlapping pools of cells such that any individual cell is characterized by cells of similar library sizes.
- The method involves splitting all cells into an odd and even group by their library size, and arranging them onto a ring structure where neighbouring cells on the ring have similar sizes.

---

# Normalisation: SCRAN method

.footnote[.small[[*Pooling across cells to normalize single-cell RNA sequencing data with many zero counts*, Lun et al., 2016](https://doi.org/10.1186/s13059-016-0947-7)]]

.pull-right[![The same final graph with blue and red circles of increasing size with an arrow pointing to a large number of formulas that overlap.](../../images/scrna-intro/scran_pooling_right.svg)]

.pull-left[
.reduce90[
1. Define overlapping pools of adjacent cells of size *k*

1. For each pool
    1. Sum the library sizes of all cells within
    1. Derive a size factor by dividing by the reference cell

1. For each cell
    1. Find which pools it belongs to
    1. Build a linear model using these size factors
    1. Estimate the size factor of the cell on this linear model
]
]

???
- Overlapping pools of fixed sizes are defined, resulting in each cell being defined by multiple pools.
- A linear model for that cell can then be built by the pools it occurs within, and normalisation factors for all cells can be determined this way.

---

# Normalisation: SCRAN method

.footnote[.small[[*Pooling across cells to normalize single-cell RNA sequencing data with many zero counts*, Lun et al., 2016](https://doi.org/10.1186/s13059-016-0947-7)]]

.center[![The two previous graphs now in one graph.](../../images/scrna-intro/scran_pooling.svg)]

???
- By this method, the issue of low sequence coverage is worked around by turning cells with low library sizes into useful components of a size factor that can be applied to similar cells.
- Such novel normalization methods were commonplace a few years ago, but as sequencing technologies have improved, the issue of many zero counts in a matrix becomes less important, and normalisation size factors can be derived using bulk RNA-seq methods once again.


---

# Wanted vs Unwanted Variation

.pull-right[![Three overlapping line graphs mapping contributing variance to density. Top N genes is shown increasing in density as contributing variance increases, which genes per cell, transcripts, and batch source decrease.](../../images/scrna-intro/variance.svg)]

.pull-left[
.reduce90[
*Wanted Variation*
  * Expression from the top most differentially expressed genes

*Unwanted Variation*
  * "Confounders"
  * Technical Variation
     * Batch source
     * Library Size
  * Biological Variation
     * Intrinsic cell noise
]
]

???
- Other factors that we need to take into account during a single cell RNA analysis are the unwanted factors that can confound the analysis.
- Ideally we wish to see the gene profiles that separate different types of cells are driven by biological variance.
- There is however confounding variation from both technical and biological sources that are not useful to the analysis but do contribute to the variance.

---

# Confounding Variation: Biological

.center[![A cartoon on the left shows a question mark with arrows to nothing and to transcripts shown. On the right are the cell cycle phases and different amounts of transcripts in each phase.](../../images/scrna-intro/raceid_cellcycle.svg)]

.pull-left[
.reduce90[
.center[*Transcription Bursting*]
 * Transcription not continuous, occurs in "bursts"
 * Phenomenon hidden in bulk RNA-seq
]
]

.pull-right[
.reduce90[
.center[*Cell Cycle*]
 * Cells of the same type have twice the amount of mRNA at M-phase than G1-phase
]
]

???
- Confounding biological variance appears in two forms: Transcriptional bursting, and Cell cycle variation.
- Transcriptional bursting is a phenomenon that occurs in cells in which transcription occurs in discrete states of active and inactive, where the interval between these states is hard to model.
- In bulk RNA-seq, this phenomenon is unnoticeable as the effects are averaged out over many cells. But in single cell, two cells of the same type may exhibit different gene profiles simply because one cell was actively transcribing and the other was not.
- This is not something we can control for in the analysis, but it is something we should be aware of when understanding why cell clusters can be noisy.
- Cell cycle variation on the other hand is a much more well understood process, where the amount of RNA in a cell is approximately double that from a cell of the same type due to one being in the early G1 phase and the other being in the M-phase during the cell cycle.
- There are genes which are known to covary with the cell cycle, and so by regressing the effect of these genes, we can control against the cell cycle.


---

# Confounding Variation: Technical

.center[![Library size variation points to two cells with red and blue transcripts in identical numbers. However during amplification in one cell it produces results, while in the other blue is dropped.](../../images/scrna-intro/raceid_technical_variation.svg)]

.pull-left[
.reduce90[
*Amplification Bias*
* Different transcripts are amplified more than others
* Mitigated via UMIs
]
]

.pull-left[
.reduce90[
*Dropout Events*
* Some genes are falsely not detected in cells
* Mitigated via better capture methods and normalisation
]
]

???
- Confounding technical variance appears in a three forms: Amplification bias, Dropout events, and Library size variation.
- Amplification bias can be mitigated by UMIs as demonstrated before.
- Dropout events give rise to the prevalent zeroes in the count matrices, and their effect can be reduced by using clever normalisation techniques such as the pooling method shown previously, as well as by using better sequencing methods.

---

# Confounding Variation: Technical

.center[![Library size variation points to two cells with red and blue transcripts in identical numbers. However during amplification in one cell it produces results, while in the other blue is dropped.](../../images/scrna-intro/raceid_technical_variation.svg)]

*Library Size Variation*
* Cells have different transcription rates and capture rates
* Mitigated via normalisation

???
- Library size variation arises for a variety of different reasons, but is the main source of variation within an analysis.
- Like bulk RNA-seq, this is reduced with good normalisation methods.

---

# Relationships Between Cells

Consider:
 * 1,000s of Cells
 * 10,000s of Genes
 * 10k dimensional dataset, with 1k observations

Aim:
 * Find groupings of Cells in a subset of these Genes

Note:
* Some cells can have very similar expression in one gene, and very far different expression in all others.
* How to represent this?

???
- Once we have removed unwanted confounders from the analysis we have the issue of quantifying the relationships between cells.
- From a data analysis standpoint, we treat each cell as an observation, and each gene as a variable.
- For large genomes this means extremely high dimensional datasets. Cells exist as points in this extremely sparsely populated high dimensional space, making it difficult to see the natural groupings.
- The high dimensional space can be reduced a lot by simply filtering out genes that do not appear to be differentially expressed across all cells.
- To find the relationships between these cells however, we need to define the distances between cells.

---

# Distance Matrix

![A count matrix of genes vs cells is plotted in N-dimensional space with each gene representing the different axes. A distance formula for 3 dimensions is shown, and then a final table is shown from the count matrix with the distances between each of the cells, based on their genes.](../../images/scrna-intro/raceid_distance.svg)

???
- A distance matrix does just this, defining the distance between any two cells by a single score.
- Here we use the Euclidean distance on a 3 dimensional dataset of 3 genes (G1, G2 and G3), and 3 cells (R, P and V).
- The distance between any two cells can be calculated as the sum of squares of the difference in gene values.
- Note how the distance matrix is symmetrical along the diagonal, confirming that for example the distance from cells R to V is the distance from V to R as expected.

---

# Relatedness of Cells: KNN

![A plot of cells across three genes is shown with the label high dimensional dataset of cells. This produces a distance matrix (symmetric), and then via KNN with k=2, a non-symmetric matrix. This is then plotted again in the gene-dimensional space to show connections between cells.](../../images/scrna-intro/scrna_knn.svg)

* Perform *K-nearest neighbours* to connect edges to cell vertices.

???
- Once a distance matrix is generated, we can perform K-nearest neighbours upon the distance matrix where directed edges are generated between cells.
- For each row of the distance matrix, K of the cells with the smallest distance values are selected representing the nearest neighbour that current row's cell has to the selected column cells.
- If the edges are mutually shared between neighbouring cells, then this is called a shared nearest neighbour approach.


---

# Dimensional Reduction

![Matrix of genes vs cells is plotted in gene-dimensions, and then reduced into 2 dimensions.](../../images/scrna-intro/raceid_dimred.svg)

.pull-left[
.reduce90[
*Aim:*
* Take a high-dimensional dataset and reduce it into a lower dimension that we can understand.
  * e.g. 10000-D → 2D
]
]

.pull-right[
.reduce90[
*Constraint*
* Preserve the high dimensional topology in a low dimensional space.
   * e.g. if Cell A is far from Cell D yet close to Cell B in 3D, it should replicate those relationships in 2D.
]
]

???
- We can represent this 3 dimensional space easily as 3 independent axes with points that denote the cells.
- Extrapolating this relatively low dimensional example set to a real dataset which thousands of dimensions is beyond the scope of human possibility.
- Dimensional reduction is a type of technique that takes a high dimensional dataset and produces a low dimensional representation, usually 2 dimensional, that tries to preserve the distances between the data points.
- Here the relative differences between cells is maintained in both the high and low dimensional representations.
- There are  many different kinds of dimension reduction techniques, each with their own strengths and weaknesses dependent on the type and the dimensionality of the data.


---

### Clustering

.pull-left-large[.image-100[![A scatter plot with many groups of cells labelled by different colours. The cells are largely clustered well, with few outlying cells.](../../images/scrna-intro/singlecellplot3.png)]]

.pull-right[
.reduce90[
1. 2D Projection
   * Each dot is a cell
   * Clustering colours the dots, where different coloured cells belong to different clusters
   * Different clusters represent different cell types
]
]

???
- Once the number of variables of the dataset have been sufficiently reduced via filtering and dimensional reduction, clustering can be performed more easily.
- Here in this 2D projection, each circle is a cell, and the unique colours depict the clusters they have been assigned to.
- The physical distances between the groups of coloured cells tell us how good the clustering is for this projection.


---

### Clustering

.pull-left-large[.image-100[![Same scatter plot with clustering as before, but now the clusters are labelled things like Neurons, NSC, Glial Prog., Astrocytes, etc.](../../images/scrna-intro/singlecellplot4.png)]]

.pull-right[
.reduce90[
1. 2D Projection
1. Discrete Cell Types
  * Each cluster should represent a different type
  * Look for the most DE genes in each cluster
    * Find the marker genes → Cell Type
]
]

???
- By inspecting the top differentially expressed genes in each cluster against all other clusters, clues to the type of cell that the cluster describes can be found.
- Cell types are often characterized by the expression of specific marker genes, and the presence of these genes are strong indicators of type.
- Marker gene discovery can then be used to annotate the clusters.


---

### Clustering

.pull-left-large[.image-100[![The same labelled graph, but now arrows connect the next nearest groups of cell types.](../../images/scrna-intro/singlecellplot6.png)]]

.pull-right[
.reduce90[
1. 2D Projection
1. Discrete Cell Types
1. Relationships infer Lineage
  * Neural Stem Cells differentiate into mature cell types
  * Lineage trees are constructed by taking into account
     * Entropy of cluster
     * Proximity of cluster
]
]

???
We can also further derive the relationships between these clusters by computing lineage trees based on the amount of noise in each cluster, with the expectation that stem cells have noisy expression profiles yielding broader clusters, and mature cells have very clear expression profiles yielding tighter clusters.


---

## Clustering: Hard vs Soft


|  |  |
|--|--|
| .image-100[![Same set of distinct clusters with very clear separation](../../images/scrna-intro/singlecellplot3.png)] | .image-100[![Clusters now bleed into one another, and the separate is not clear.](../../images/scrna-intro/10xdata.png)] |
| .center[**Hard**] | .center[**Soft**] |
| Big spaces between clusters | Clusters bleed into one another |
| Cell types are well defined and the clustering reflects that | Cell types seem to intermingle with one another. |


???
- The types of clustering you are likely to encounter in an analysis is dependent on the input datasets, where cells taken from late stage samples are less likely to be bunched together and are more likely to yield large visible gaps known as hard clusters that clearly defined different types.
- Earlier stage datasets are more likely to yield softer clusters, where neighbouring clusters share soft boundaries as clusters intermingle slightly with one another.

---

# Continuous Phenotypes:

.center[![The graph charts development time of reticulocytes as they pass through an intermediate or rare cell phase, into their final form: red blood cells.](../../images/scrna-intro/raceid_contpheno.svg)]
.reduce90[
* Cells aren't discrete, they transition
* Continuously changing over time from a less mature type to more mature type
]

???
Soft clustering is to be expected, since although clustering is a statistical method for discretely partitioning data, the underlying cell biology of the data is a continuous process, where cells transition from one well-defined state to another through intermediate stages which are represented in-between two cluster centres.

---

## Performing Clustering

.pull-left-large[
![Discrete expression profiles: Three mountains are shown with clouds, we just see three peaks. Cells in red, green, and blue are shown at the peaks. Continuous expression landscape: the clouds are removed and we see the mountains are actually connected and there are cells in between in various intermediate colours.](../../images/scrna-intro/raceid_mountains.svg)
]

.pull-right[
.reduce90[
*Dynamic datasets with continuously dynamic clusters*
  * single-cell datasets
  * PCA is too discrete in partitioning data
  * Manifold learning algorithms, learn the landscape


*Variety of different clustering methods*

  * K-means
  * K-medians
  * Hierarchical Clustering
  * Community Clustering
]
]


???
- Because of the continuous nature of these single-cell datasets and the extremely high dimensionality of the data, discrete partitioning is often a poor model for partitioning the data.
- If we instead assume that cell clusters are related to one another via transitional cells which would naturally lie in-between clusters, then manifold learning techniques are better suited.
- These techniques derive an expression landscape that can not only be used to relate clusters to one another, but also can be used to infer lineage and hierarchy.
- To actually perform the clustering there are three commonly-used methods: K-means, hierarchical and community clustering.

---

### Performing Clustering: K-means

.pull-right[![An animated figure showing several iteration of an algorithm that is optimising a 3-way split between a scatter plot of cells. There is no clear boundary making the final result appear only marginally better.](../../images/scrna-intro/kmeans.gif)]

.pull-left[
.reduce90[
*K-means*
   1. Initialise *k* random positions
   1. Iteration Step:
      1. Calculate distance from each cell to each *k* position
      1. Assign each cell to it's nearest *k*
      1. Set new *k* positions to the mean position of all cells in that group

*K-medians*
   * Same as above, but use median position instead
   * Less influenced by outliers

]
]

???
- K-means and K-medians follow the same method: the number of clusters are defined before hand, and initialised in random positions.
- The positions are then updated by the contribution of the cells more closer to it than to other positions.
- This process occurs multiples times until the positions no longer significantly change or until a set number of iterations have been achieved.
- The final assignment of each cell then becomes the cluster assignment.

---

## Performing Clustering: Hierarchical

.pull-left-large[![A many-step figure starting with a number of individual dots. The text reads "identify the two clusters that are closest" and "merge the two most similar clusters." The process repeats a number of times until all clusters are absorbed into the one large blob.](../../images/scrna-intro/hierarchal1.png)]

.pull-right[
.reduce90[
* Use the distance matrix to find the two closest points
* Merge and repeat

* Yields a dendrogram
  * Hierarchy of clusters:

.image-90[![Several points in a square are labelled A through F, on the right a dendogram is shown with lengths indicating how close each letter is to each other.](../../images/scrna-intro/hierarchal2.png)]

???
- Hierarchical clustering is more flexible and does not need an initial parameter to define the number of resulting clusters.
- Here the two closest points in a distance matrix are joined into a single group, distances are recalculated, and the two closest points are once again joined.
- This process repeats until all data has been consumed into one.
- By tracing the process backwards, a hierarchy can be established that is represented by a dendrogram.

---


## Community Clustering: Louvain

.center[![A graph is shown with dots connected by lines. Below, those dots have expanded and pink touches orange and nearly touches purple. It asks pink by iteself? And notes 4 external links and 0 internal links. Two hypothetical options are shown, if pink absorbs purple, we see 5 external connections and 1 internal, so, it's added new connections. An X suggests this is wrong. Below is the pink absorbs orange option, where we see 3 external and 1 internal connection, so one connection has become internal, and no new nodes are connected. A check mark indicates this was right.](../../images/scrna-intro/commgraph1.svg)]

.reduce90[
Aim: Maximise internal links and minimise external links
]

???
- Louvain clustering is a widely used type of community clustering for single cell data.
- Here each cell is assigned a neighbourhood of its own and the number of internal and external links between neighbourhoods are counted.
- For each iteration, a random cell is selected and brought within the neighbourhood of another cell, and the internal and external links are once again counted.
- If the new configuration has reduced the number of external links in favour of more internal links, then the configuration is kept.

---

## Community Clustering: Louvain

.center[![Same Graph as previously, but now there are more, larger clusters. Blue and purple were absorbed, yellow and red were absorbed, and we see a simplified 4 node graph.](../../images/scrna-intro/commgraph2.svg)]

.reduce90[
* Randomly pick a cell and try to place it in a neighbour's cluster
  * Accept if Internal:External increases
  * Reject and pick another
]

???
If the new configuration has instead increased the number of external links, then the configuration is rejected and another cell is picked and tested. By performing this multiple times, a community structure of cells is built to whichever degree of specificity the user desires.

---

# Summary

.pull-left-large[![Red and blue clusters of cells are shown resembling the tissue blobs. Graphs on the right for expression in Genes A, B, X are shown per cell](../../images/scrna-intro/rna_cells_singlerez.svg)]

.pull-right[
.reduce90[
* Single-cell datasets are vast and sparsely populated

* Quality filtering and normalisation are required

* Feature selection and dimension reduction reduce the complexity

* Clustering denotes cell types and cell relationships

* scRNA-seq is a statistically driven field

* Many ways to analyse the data
 * Play with it!
]
]

???
- Single cell analysis is non-trivial, and each stage, from the filtering to the normalisation to the dimension reduction and the clustering can drastically affect the outcome of the analysis.
- Due to the variability in the analysis, one should not panic when faced with uncertainty.
- The goal is to play around with the data until it begins to reflect the biology.
- This can take many many tries to achieve, and it may never be perfect, but the idea is to try as many different ways as possible to see what robust conclusions you can come to.

---

### Further scRNA-seq Data Analysis

![Screenshot of the galaxy training materials that cover single cell](../../images/scrna-intro/training_single_cell.png)

???
- In this regard, the vast UseGalaxy resources can be put to good use by testing out the many different paths of the analysis, and the Galaxy Training Network provides tutorials and hands-on trainings to assist you in this regard.
- Please explore them to better develop your understanding.<|MERGE_RESOLUTION|>--- conflicted
+++ resolved
@@ -11,11 +11,8 @@
 tags:
   - single-cell
   - español
-<<<<<<< HEAD
 translations:
   - es
-=======
->>>>>>> 51bc818c
 questions:
   - How are samples compared?
   - How are cells captured?
@@ -41,12 +38,8 @@
     tutorials:
         - scrna-preprocessing
 
-
-
-
 contributors:
   - mtekman
-
 
 ---
 
