--- conflicted
+++ resolved
@@ -31,13 +31,9 @@
   - `workflows` folder: contains one or more workflows with all steps in the tutorial
   - `tours` folder: contains one or more yaml files describing interactive tours
 
-<<<<<<< HEAD
+> ### {% icon comment %} Requirements
 > For more information about how to create these files, please see our module on [specifying the technical requirements for your tutorial]({% link topics/contributing/tutorials/create-new-tutorial-technical/tutorial.md %}).
-=======
-> ### {% icon comment %} Requirements
-> For more information about how to create these files, please see our module on [specifying the technical requirements for your tutorial]({{ site.baseurl }}{% link topics/contributing/tutorials/create-new-tutorial-technical/tutorial.md %}).
 {: .comment}
->>>>>>> a5b75871
 
 For just the list of Ephemeris commands needed for installation, skip to the [Quickstart section](#quickstart) at the end of this tutorial.
 
