---
layout: tutorial_hands_on

title: "Updating diffs in admin training"
questions:
  - "How does it work?"
objectives:
  - "Update some text in an earlier commit"
time_estimation: "5m"
key_points:
  - "The knitting script works OK?"
  - "Learn to rebase now, if you haven't yet"
  - "git am is not fun"
  - "If you have issues, ping me."
contributors:
  - hexylena
---

# Updating Diffs
{:.no_toc}

The admin training was recently converted completely to use diffs. This was
done so we could build a git repository, and time travel to any point within
admin training, in support of students and testing.

Here's some common editing scenarios to help you out.

> ### Agenda
>
> In this tutorial, we will:
>
> 1. TOC
> {:toc}
>
{: .agenda}

## How it Works

Tutorials are written with diffs that look like this:

    ```diff
    --- /dev/null
    +++ b/ansible.cfg
    @@ -0,0 +1,4 @@
    +[defaults]
    +interpreter_python = /usr/bin/python3
    +inventory = hosts
    +retry_files_enabled = false
    ```
    {: data-commit="Add ansible.cfg"}

The `data-commit` will be turned into the commit message, so, you can write something nice here. Otherwise it's a pretty standard diff. For tutorials which are written in this way, we can extract all of the diffs.

### Frogging

In knitting you sometimes need to rip out the stitches, a process sometimes called frogging.

> If they are not secured, the loops of a knitted course will come undone when their yarn is pulled; this is known as ripping out, unravelling knitting, or humorously, frogging (because you 'rip it', this sounds like a frog croaking: 'rib-bit'). [via Wikipedia](https://en.wikipedia.org/wiki/Knitting)
{: .quote}

```console
$ python bin/knit-frog.py topics/admin/tutorials/singularity/tutorial.md /tmp/03-singularity
/tmp/03-singularity-commit-0000-add-golang-and-singulary-ansible-roles.patch
/tmp/03-singularity-commit-0001-configure-golang-and-singularity.patch
/tmp/03-singularity-commit-0002-add-the-roles-to-the-playbook.patch
/tmp/03-singularity-commit-0003-configure-the-container-and-dependency-resolvers.patch
/tmp/03-singularity-commit-0004-configure-the-dependency-resolvers.patch
/tmp/03-singularity-commit-0005-configure-the-container-resolver.patch
/tmp/03-singularity-commit-0006-update-the-job-conf-xml-with-singularity-destination.patch
```

This rips out the diffs and writes them into patch files.

### Knitting

With a series of patch files, we have a similar script to knit them back together.

```console
$ python bin/knit.py topics/admin/tutorials/singularity/tutorial.md --patches /tmp/03-singularity*
```

This takes the patch files and lines them up in the tutorial. It is **not intelligent**. You should have the same number of patch files as you do diffs with `data-commit`. Up to you to manage that.

## Automation

But mostly you don't need to care about the `knit.py` or `knit-frog.py`, we have `knit-automated.sh` which takes care of calling those properly. You can call it with `export` to write the patches into `/tmp/git-gat/`

```
$ ./bin/knit-automated.sh export
/tmp/git-gat/0-ansible-galaxy-commit-0000-add-requirements.patch
/tmp/git-gat/0-ansible-galaxy-commit-0001-add-ansible-cfg.patch
/tmp/git-gat/0-ansible-galaxy-commit-0002-add-hosts.patch
/tmp/git-gat/0-ansible-galaxy-commit-0003-add-initial-group-variables-file.patch
/tmp/git-gat/0-ansible-galaxy-commit-0004-add-initial-galaxy-playbook.patch
/tmp/git-gat/0-ansible-galaxy-commit-0005-add-pip--miniconda--galaxy-to-playbook.patch
/tmp/git-gat/0-ansible-galaxy-commit-0006-configure-miniconda-and-galaxy.patch
[...]
/tmp/git-gat/6-pulsar-commit-0000-add-requirements.patch
/tmp/git-gat/6-pulsar-commit-0001-configure-rabbitmq.patch
/tmp/git-gat/6-pulsar-commit-0002-add-role.patch
/tmp/git-gat/6-pulsar-commit-0003-add-pulsar-group-variables.patch
/tmp/git-gat/6-pulsar-commit-0004-add-pulsar-host.patch
/tmp/git-gat/6-pulsar-commit-0005-add-pulsar-playbook.patch
/tmp/git-gat/6-pulsar-commit-0006-add-pulsar-plugin.patch
/tmp/git-gat/6-pulsar-commit-0007-add-pulsar-destination.patch
/tmp/git-gat/6-pulsar-commit-0008-send-bwa-and-bwa-mem-to-pulsar.patch
```

And there you can build a repository from them!

```
[hxr@mk:/tmp/git-gat]$ git init
[hxr@mk:/tmp/git-gat]$ git am -3 *
Applying: admin/ansible-galaxy/0000: Add requirements
applying to an empty history
Applying: admin/ansible-galaxy/0001: Add ansible.cfg
Applying: admin/ansible-galaxy/0002: Add hosts
Applying: admin/ansible-galaxy/0003: Add initial group variables file
Applying: admin/ansible-galaxy/0004: Add initial galaxy playbook
Applying: admin/ansible-galaxy/0005: Add pip, miniconda, galaxy to playbook
[...]
Applying: admin/pulsar/0004: Add pulsar host
Applying: admin/pulsar/0005: Add pulsar playbook
Applying: admin/pulsar/0006: Add pulsar plugin
Applying: admin/pulsar/0007: Add pulsar destination
Applying: admin/pulsar/0008: Send bwa and bwa-mem to pulsar
```

Et voila!

```console
$ rm *.patch
$ tree
.
├── ansible.cfg
├── files
│   └── galaxy
│       ├── config
│       │   ├── dependency_resolvers_conf.xml
│       │   └── tool_destinations.yml
│       ├── dynamic_job_rules
│       │   ├── map_resources.py
│       │   └── my_rules.py
│       └── tools
│           └── testing.xml
├── galaxy.yml
├── group_vars
│   ├── all.yml
│   ├── galaxyservers.yml
│   └── pulsarservers.yml
├── hosts
├── pulsar.yml
├── requirements.yml
└── templates
    ├── galaxy
    │   └── config
    │       ├── container_resolvers_conf.xml.j2
    │       ├── job_conf.xml.j2
    │       └── job_resource_params_conf.xml.j2
    └── nginx
        ├── galaxy.j2
        └── redirect-ssl.j2

10 directories, 18 files
```

When you're done editing, you can run the `./bin/knit-automated.sh import`, it will

- extract the history as patches (using `git format-patch`)
- knit them into the tutorials

> ### {% icon warning %} Danger: Don't mess with the commit names at this step
> They're used for figuring out which commit a patch file belongs to. Sorry!
{: .warning}


# Git-Gat Knick-Knacks: Some Common Scenarios

## I want to update the text of a specific commit

> ### {% icon question %} Example problem
> I want to edit the commit titled "Add production facing vars" to add an addtional variable in admin/ansible-galaxy.
{: .question}

> ### {% icon hands_on %} Hands-on: Make the change you want to see in the GAT
> 1. Start by exporting
>
>    ```
>    $ bash bin/knit-automated.sh export
>    ```
>
> 2. Build the repository, and apply the patches to get the current state.
>
>    ```
>    [hxr@mk:/tmp/git-gat]$ git init
>    [hxr@mk:/tmp/git-gat]$ git am -3 *.patch
>    Applying: admin/ansible-galaxy/0000: Add requirements
>    applying to an empty history
>    Applying: admin/ansible-galaxy/0001: Add ansible.cfg
>    Applying: admin/ansible-galaxy/0002: Add hosts
>    Applying: admin/ansible-galaxy/0003: Add initial group variables file
>    Applying: admin/ansible-galaxy/0004: Add initial galaxy playbook
>    Applying: admin/ansible-galaxy/0005: Add pip, miniconda, galaxy to playbook
>    Applying: admin/ansible-galaxy/0006: Configure miniconda and galaxy
>    Applying: admin/ansible-galaxy/0007: Configure galaxy config
>    [...]
>    [hxr@mk:/tmp/git-gat]$ rm *.patch
>    ```
>
> 3. Find the commit:
>
>    ```
>    $ git log --oneline | grep "Add production facing vars"
>    2f5b416 admin/ansible-galaxy/0022: Add production facing vars
>    ```
> 4. Edit rebase one upstream of that commit
>
>    ```
>    $ git rebase -i 2f5b416~
>    ```
>
>    Mark it for editing
>
>    ```
>    edit 2f5b416 admin/ansible-galaxy/0022: Add production facing vars
>    pick a352bec admin/ansible-galaxy/0023: Add nginx x-accel-redir and g-i-g webhook config to nginx
>    pick 59f9ff0 admin/singularity/0000: Add golang and singulary ansible roles
>    pick f38ddbf admin/singularity/0001: Configure golang and singularity
>    ```
>
>    It should stop there
>
>    ```
>    Stopped at 2f5b416...  admin/ansible-galaxy/0022: Add production facing vars
>    You can amend the commit now, with
>
>      git commit --amend
>
>    Once you are satisfied with your changes, run
>
>      git rebase --continue
>    ```
>
> 5. Open your file, make your change. Here I'm showing the change I made with `git diff`
>
>    ```
>    $ git diff | cat
>    diff --git a/group_vars/galaxyservers.yml b/group_vars/galaxyservers.yml
>    index 15fbf1e..8fe4343 100644
>    --- a/group_vars/galaxyservers.yml
>    +++ b/group_vars/galaxyservers.yml
>    @@ -53,6 +53,8 @@ galaxy_config:
>         expose_user_name: true
>         expose_dataset_path: true
>         expose_potentially_sensitive_job_metrics: true
>    +    # NFS workarounds
>    +    retry_job_output_collection: 3
>         # Debugging
>         cleanup_job: onerror
>         allow_user_impersonation: true
>    ```
>
>
> 6. The status probably looks like this, the file that was changed in that commit is marked as modified
>
>    ```
>    $ git status
>    interactive rebase in progress; onto 7284036
>    Last command done (1 command done):
>       edit 2f5b416 admin/ansible-galaxy/0022: Add production facing vars
>    Next commands to do (46 remaining commands):
>       pick 3c6a72e admin/ansible-galaxy/0023: Add nginx x-accel-redir and g-i-g webhook config to nginx
>       pick a893955 admin/singularity/0000: Add golang and singulary ansible roles
>      (use "git rebase --edit-todo" to view and edit)
>    You are currently editing a commit while rebasing branch 'main' on '7284036'.
>      (use "git commit --amend" to amend the current commit)
>      (use "git rebase --continue" once you are satisfied with your changes)
>
>    Changes to be committed:
>      (use "git restore --staged <file>..." to unstage)
>            modified:   group_vars/galaxyservers.yml
>    ```
>
> 7. Ammend the commit, and continue the rebase
>
>    ```
>    $ git commit --amend
>    [detached HEAD ed290de] admin/ansible-galaxy/0022: Add production facing vars
>     Author: The Galaxy Training Network <galaxytrainingnetwork@gmail.com>
>     Date: Mon Feb 15 14:06:56 2021 +0100
>     1 file changed, 22 insertions(+)
>    $ git rebase --continue
>    Successfully rebased and updated refs/heads/main.
>    ```
>
> 8. Import the changes back in the GTN repository
>
>    ```
>    ./bin/knit-automated.sh import
>    ```
>
{: .hands_on}


The above shows commands with outputs, the rest will be more abbreviated

## Upgrading an existing tutorial

> ### {% icon question %} Example problem
> I have a new tutorial in the schedule and I want to upgrade it to use this feature
{: .question}

> ### {% icon hands_on %} Hands-on: Make the change you want to see in the GAT
>
> 1. Start by exporting
>
>    ```
>    $ bash bin/knit-automated.sh export
>    ```
>
> 2. Build the repository... **up to the point where your tuto is**
>
>    ```
>    [hxr@mk:/tmp/git-gat]$ git init
>    [hxr@mk:/tmp/git-gat]$ git am -3 0* 1* 2*
>    Applying: admin/ansible-galaxy/0000: Add requirements
>    applying to an empty history
>    Applying: admin/ansible-galaxy/0001: Add ansible.cfg
>    Applying: admin/ansible-galaxy/0002: Add hosts
>    Applying: admin/ansible-galaxy/0003: Add initial group variables file
>    Applying: admin/ansible-galaxy/0004: Add initial galaxy playbook
>    Applying: admin/ansible-galaxy/0005: Add pip, miniconda, galaxy to playbook
>    Applying: admin/ansible-galaxy/0006: Configure miniconda and galaxy
>    Applying: admin/ansible-galaxy/0007: Configure galaxy config
>    [...]
>    ```
>
> 3. Go diff-by-diff in your tutorial, making the change, and then making a new commit on top for each diff. For each of these, add the `{: data-commit="Something usful"}` below the commit.
>
>    Do they have a `{ % endraw % }`? then move that above the backticks.
>
> 4. Format them as patches
>
>    ```
>    git format-patch <the last commit before you started committing>
>    ```
>
> 5. Knit them together
>
>    ```
>    python bin/knit.py topics/admin/tutorials/<yourtuto>/tutorial.md --patches /tmp/<the-patches-you-exported>*
>    ```
>
> 6. That's part one done! Now we need to finish the rest of the patches.
>
> 7. Update `./bin/knit-automated.sh` to include your tutorial in the right order.
>
> 8. Go through an export-import cycle
>
>    ```
>    $ rm -rf /tmp/git-gat/
>    $ ./bin/knit-automated.sh export
>    $ cd /tmp/git-gat/
>    $ git am -3 *.patch # Resolve any conflicts
>    $ cd -
>    $ ./bin/knit-automated.sh import
>    ```
>
> 9. Done!
{: .hands_on}

## I want to add a new commit

> ### {% icon hands_on %} Hands-on: Make the change you want to see in the GAT
>
> 1. Add your commit where it belongs in the tutorial
>
>    <pre>
>    {% raw %}
>    { raw }
>    ```diff
>    --- a/requirements.yml
>    +++ b/requirements.yml
>    @@ -22,3 +22,7 @@
>       version: 0.0.2
>     - src: galaxyproject.slurm
>       version: 0.1.3
>    +- name: usegalaxy_eu.rabbitmq
>    +  version: 0.1.0
>    +- src: galaxyproject.pulsar
>    +  version: 1.0.7
>    { endraw }
>    ```
>    {: data-commit="Add requirements"}
>    {% endraw %}
>    </pre>
>
>    Use your imagination to pretend the raw/endraw tags are correct with the missing percent signs.
>
> 2. Now in the above diff we've written some --- and +++ and more metadata we don't really have. So: just make it up, the commit will fail to apply, and we'll go fix it. You can really write *anything* here you want, and the diff will fail which is what we want.
>
> 3. Now, go apply the commits
>
>    ```
>    $ ./bin/knit-automated.sh export
>    $ cd /tmp/git-gat/
>    $ git am -3 *.patch # Resolve any conflicts
>    ```
>
> 4. This will fail. Here's how to fix it:
>
>    1. Run `git am --show-current-patch` to see the above diff you've inserted (or the otherwise incorrect diff that's a downstream result of your new change).
>    2. Make the correct change to the file on disk.
>    3. `git add <path>`
>    3. `git am --continue`
>
> 5. You'll probably have to do this quite a few more times, diffs have a habit of affecting downstream diffs (e.g. changing a version number or being included in the diff context.)
>
> 6. Once you've finished all of them, you'll just `./bin/knit-automated.sh import` and commit the resulting changes!
{: .hands_on}

The alternative to the above approach is

1. Export
2. git rebase and make the corresponding change in the history
3. Let the rebase finish
4. Insert a 'dummy' diff (raw/open code+diff/endraw/close code/data-commit tag) without any content and then run `import` which should insert it in the correct place.

# Errors that can occur and how to fix them


## sha1 information is lacking or useless

This is because there's a mismatch in the commits you're trying to apply and what the merge commit is seeing. Usually you won't notice. **fix by rebasing, and roundtripping the commits.**

```
Applying: admin/pulsar/0012: Send bwa and bwa-mem to pulsar
Tagging step-17
Committing 18-gxadmin-commit-0000-add-requirement.patch
18-gxadmin-commit-0002-add-the-gxadmin-role.patch
Applying: admin/gxadmin/0000: Add requirement
error: sha1 information is lacking or useless (requirements.yml).
error: could not build fake ancestor
Patch failed at 0001 admin/gxadmin/0000: Add requirement
hint: Use 'git am --show-current-patch' to see the failed patch
When you have resolved this problem, run "git am --continue".
If you prefer to skip this patch, run "git am --skip" instead.
To restore the original branch and stop patching, run "git am --abort".
```

Here you grumble at how picky it is.

```
$ git am --show-current-patch
From: The Galaxy Training Network <galaxytrainingnetwork@gmail.com>
Date: Mon, 15 Feb 2021 14:06:56 +0100
Subject: admin/gxadmin/0000: Add requirement


--- a/requirements.yml
+++ b/requirements.yml
@@ -26,3 +26,5 @@
   version: 0.1.0
 - src: galaxyproject.pulsar
   version: 1.0.6
<<<<<<< HEAD
+- src: usegalaxy_eu.gxadmin
+  version: 0.0.8
=======
+- src: galaxyproject.gxadmin
+  version: 0.0.3
>>>>>>> 23dbfeec
--
2.25.1
```

That looks right, doesn't it? But if we grep we'll see

```
$ ag -Q '1.0.6' topics/admin
topics/admin/tutorials/gxadmin/tutorial.md
55:>       version: 1.0.6

topics/admin/tutorials/monitoring/tutorial.md
80:>       version: 1.0.6

topics/admin/tutorials/pulsar/tutorial.md
149:>    +  version: 1.0.6
```

again right, but is it? No. Github is testing the merge commit. Rebase your commits, and now you'll see:


```
$ ag -Q '1.0.6' topics/admin
topics/admin/tutorials/gxadmin/tutorial.md
55:>       version: 1.0.6

topics/admin/tutorials/monitoring/tutorial.md
80:>       version: 1.0.6

$ ag -Q '1.0.7' topics/admin
topics/admin/tutorials/pulsar/tutorial.md
149:>    +  version: 1.0.7
```

Aha, two different version. This is what breaks the hashes (hence the error message.)

Roundtripping the commits and fixing up everywhere there was a single character difference in the diff context (UGH) will fix it.<|MERGE_RESOLUTION|>--- conflicted
+++ resolved
@@ -463,13 +463,8 @@
    version: 0.1.0
  - src: galaxyproject.pulsar
    version: 1.0.6
-<<<<<<< HEAD
-+- src: usegalaxy_eu.gxadmin
++- src: galaxyproject.gxadmin
 +  version: 0.0.8
-=======
-+- src: galaxyproject.gxadmin
-+  version: 0.0.3
->>>>>>> 23dbfeec
 --
 2.25.1
 ```
