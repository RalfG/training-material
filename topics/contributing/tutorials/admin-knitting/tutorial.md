--- conflicted
+++ resolved
@@ -464,11 +464,7 @@
  - src: galaxyproject.pulsar
    version: 1.0.6
 +- src: galaxyproject.gxadmin
-<<<<<<< HEAD
-+  version: 0.0.3
-=======
 +  version: 0.0.8
->>>>>>> 488a9775
 --
 2.25.1
 ```
