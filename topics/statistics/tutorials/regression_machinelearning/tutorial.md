---
layout: tutorial_hands_on

title: 'Regression in Machine Learning'
zenodo_link: https://zenodo.org/record/2545213#.XEWTJ9-YVa0
questions:
- How to use regression techniques to create predictive models from biological datasets?
objectives:
- Learn regression background
- Apply regression based machine learning algorithms
- Learn ageing biomarkers and predict age from DNA methylation datasets
- Learn how visualizations can be used to analyze predictions
key_points:
- Using regression, real-valued targets are learned using the training set and predicted
  using the test set.
- For each regression algorithm, its parameters should be optimized based on the dataset.
time_estimation: 2H
contributors:
- khanteymoori
- anuprulez
- simonbray
---

# Introduction
{:.no_toc}

In this tutorial you will learn how to use Galaxy tools to solve [regression](https://en.wikipedia.org/wiki/Regression_analysis) problems. First, we will introduce the concept of regression briefly, and then examine linear regression, which models the relationship between a target variable and some explanatory variables (also known as independent variables). Next, we will discuss gradient boosting regression, an more advanced regressor model which can model nonlinear relationships between variables. Then, we will show how to visualize the results in each step. Finally, we will discuss how to train our models by finding the values of their parameters that minimize a cost function. We will work through a real problem to learn how the models and learning algorithms work.

In this tutorial we will build a regression model for chronological age prediction, based on DNA methylation. This is based on the work of [Jana Naue et al. 2017](https://www.sciencedirect.com/science/article/pii/S1872497317301643?via%3Dihub), in which biomarkers are examined to predict the chronological age of humans by analyzing the DNA methylation patterns. Different machine learning algorithms are used in this study to make an age prediction.

It has been recognized that within each individual, the level of [DNA methylation](https://www.ncbi.nlm.nih.gov/pmc/articles/PMC3174260/) changes with age. This knowledge is used to select useful biomarkers from DNA methylation datasets. The [CpG sites](https://en.wikipedia.org/wiki/CpG_site) with the highest correlation to age are selected as the biomarkers (and therefore features for building a regression model). In this tutorial, specific biomarkers are analyzed by machine learning algorithms to create an age prediction model.



> ### Agenda
>
> In this tutorial, we will cover:
>
> 1. TOC
> {:toc}
>
{: .agenda}


# Regression

Regression analysis attempts to determine the relationship between one target variable and a series of independent variables. A regressor learns the mapping between the features of a dataset row (i.e. the values for each of the independent variables) and its target value. It tries to fit a curve for the targets, which can be linear or non-linear. When the targets in a dataset are real numbers, the machine learning task is known as regression and each sample in the dataset has a real-valued output or target. Figure [1](#figure-1) shows how a regression curve is fitted which best explains all these points. Here, the curve is a straight line, so this is an example of linear regression. The regression task is to learn this curve, which explains the underlying distribution of the data points. The curve can then be used to make predictions for new data points; the target for a new sample will lie on the curve learned by the regression task.

![regression](images/regression.png "Regression fit through data points.")

Linear regression is a technique used to analyze a linear relationship between input variables (independent variables) and a single target variable. A linear relationship means that the data points tend to follow a straight line. Simple linear regression involves only a single input variable. Figure 2 shows a dataset with a linear relationship.

![regression](images/linear_regression_generated_data.png "Data points with a linear relationship.")

In linear regression, our goal is to find the line that best models the path of the data points. Figure 3 shows the dataset we used in Figure 2 with a line of best fit through it. The position of the line is determined by certain fitting coefficients (in this simple case, the gradient and intercept) and linear regression helps us pick appropriate values for these coefficients. In this example we have only one input variable and the problem is therefore simple linear regression. Note that in real problems we have more than one input variable. In this case, we call it multiple linear regression. Adding extra input variables just means that we’ll need to find more weights.

![regression](images/linear_regression_regressor.png "Regression fit through data points.")


> ### {% icon details %} Cost function
>
> Once we have a prediction in regression problems, we need some way to tell if it’s reasonable or not. A cost function helps us do this. The cost function compares all the predictions against their actual values and provides a single number that we can use as a measure. Two common cost functions are the error and squared error. The error is how far our prediction is away from the actual value (Figure 4).
>
>![regression](images/cost_function.png "Distance between true value and prediction.")
We know an error above the actual value and an error below the actual value should be about as bad as each other. The squared error makes this clear because both positive and negative values of the error result in a positive squared error. We will use the Mean Squared Error (MSE) function as our cost function. This function finds the average squared error value for all of our data points. Cost functions are important to us because they measure how accurate our model is against the target values.
> 
{: .details}


# Analyze DNA methylation dataset

As a benchmark, we will use the [DNA methylation dataset](https://www.sciencedirect.com/science/article/pii/S1872497317301643?via%3Dihub) to predict the chronological age. One important reason to choose this dataset for an age prediction task is that DNA methylation changes with age and this change occurs at specific CpG sites in humans. 
It has been recognized that DNA methylation analysis, which mostly occurs in a CpG sequence context, can give additional information besides the DNA profile.  It has been shown that DNA methylation changes with age within each individual. This alteration in DNA methylation occurs at specific CpG sites in all individuals, but with individual differences in “speed”, showing more DNA methylation differences in older twins compared to young ones.

Epigenomic and phenotypic changes which are age-dependent are also contained in these cells. This knowledge is used to select useful biomarkers from the DNA methylation dataset. The CpG sites with the highest correlation to age are selected as biomarkers (features). In this study, specific biomarkers are analyzed by machine learning algorithms to create an age prediction model.

In this tutorial, we will apply a couple of ([scikit-learn](https://scikit-learn.org/stable/)) machine learning tools to DNA methylation datasets to predict the chronological age of humans.

## Get training and test datasets

Whole blood samples are collected from humans with their ages falling in the range 18-69 and the best age-correlated CpG sites in the genome are chosen as features. The dataset is divided into two parts - training and test sets. The training set is used to train a regressor and the test set is used to evaluate the performance of the trained model. We proceed with the analysis by uploading new datasets and creating a new history. 

> ### {% icon hands_on %} Hands-on: Data upload
>
> 1. Create a new history for this tutorial
> 2. Import the files from [Zenodo](https://zenodo.org/record/2545213#.XEWTJ9-YVa0)
>
>    ```
>    https://zenodo.org/record/2545213/files/train_rows.csv
>    https://zenodo.org/record/2545213/files/test_rows_labels.csv
>    https://zenodo.org/record/2545213/files/test_rows.csv
>    ```
>
>    {% include snippets/import_via_link.md %}
>
> 3. Rename the datasets as `train_rows`, `test_rows_labels` and `test_rows` respectively.
>
>    {% include snippets/rename_dataset.md %}
>
> 4. Check that the datatype of all the three datasets is `tabular`.
>
>    {% include snippets/change_datatype.md datatype="datatypes" %}
>
{: .hands_on}

The datasets from this study contain features (present as columns). The last column in the dataset refers to `Age`, which is used as labels/targets. Since the targets are real numbers, the machine learning task becomes a regression problem. Using these features and targets, a model is built which learns a mapping between these input features and targets. The training set contains `208` rows corresponding to individual samples and `13` features (age-correlated CpG sites in DNA methylation dataset). The last column is `Age`. The test set contains `104` rows and the same number of features as the training set. The `Age` column in the test set is predicted after training on the training set. Another dataset `test_rows_labels` contains the true age values of the test set which is used to compute scores between true and predicted age.
The `train_rows` contains a column `Age` which is the label or target. We will evaluate our model on `test_rows` and compare the predicted age with the true age in `test_rows_labels`
{: .comment}

> ### {% icon details %} Test-train data splitting data within Galaxy
> For this task, test and training datasets are provided. However, if you want to analyze your own data, you can check out the **Split Dataset** tool, which can split a dataset into training and test subsets with a number of advanced options.
>
{: .details}

## Learn the linear model from training dataset

At the first step, to learn the mapping between several features and the targets, we will apply a linear regressor. It learns features from the training dataset and maps all the rows to their respective targets. The process of mapping gives a trained model.

The dataset is divided into two parts - training and test sets. The training set is used to train a regressor and the test set is used to evaluate the performance of the trained model.

> ### {% icon hands_on %} Hands-on: Train a model
>
> 1. **Generalized linear models for classification and regression** {% icon tool %} with the following parameters to train the regressor:
>    - *"Select a Classification Task"*: `Train a model`
>       - *"Select a linear method"*: `Linear Regression model`
>          - *"Select input type"*: `tabular data`
>             - {% icon param-file %} *"Training samples dataset"*: `train_rows`
>             - {% icon param-check %} *"Does the dataset contain header"*: `Yes`
>             - {% icon param-select %} *"Choose how to select data by column"*: `All columns EXCLUDING some by column header name(s)`
>                - {% icon param-text %} *"Type header name(s)"*: `Age`
>             - {% icon param-file %} *"Dataset containing class labels or target values"*: `train_rows`
>             - {% icon param-check %} *"Does the dataset contain header"*: `Yes`
>             - {% icon param-select %} *"Choose how to select data by column"*: `Select columns by column header name(s)`
>                - {% icon param-text %} *"Type header name(s)"*: `Age`
> 2. Rename the generated file to `LinearRegression_model`
{: .hands_on}

> ### {% icon question %} Question
>
> What is learned by the linear regressor?
>
> > ### {% icon solution %} Solution
> >
> > The linear regressor learns the coefficients of the best fit line to the data.
> > 
> {: .solution}
>
{: .question}

## Predict age using test dataset

After learning on the training dataset, we should evaluate the performance on the test dataset to know whether the model created by the learning algorithm from the training dataset is good or not. This model is used to predict a new sample and a similar accuracy is expected.

Now, we will predict age in the test dataset using this model in order to see if the model has learned important features which can be generalized on a new dataset. The test dataset (`test_rows`) contains the same number of features but does not contain the `Age` column; the age will instead be predicted using the trained model.


> ### {% icon hands_on %} Hands-on: Predict targets using the model
>
> 1. **Generalized linear models for classification and regression** {% icon tool %} with the following parameters to predict targets of test dataset using the trained model:
>    - *"Select a Classification Task"*: `Load a model and predict`
>       - {% icon param-file %} *"Models"*: `LinearRegression_model`
>       - {% icon param-file %} *"Data (tabular)"*: `test_rows`
>       - {% icon param-check %} *"Does the dataset contain header"*: `Yes`
>       - {% icon param-select %} *"Select the type of prediction"*: `Predict class labels`
> 2. Rename the generated file to `predicted_data_linear`
{: .hands_on}

## Visualize the prediction

We will evaluate the predictions by comparing them to the expected targets. In the previous step, we generated predictions for the test dataset (`predicted_data_linear`). We have one more dataset (`test_rows_labels`) which contains the true age values of the test set. Using the true and predicted values of age in the test set, we will verify the performance by analyzing the plots. As you can see, `predicted_data_linear` has no header, so first we need to remove the header from `test_rows_labels` to perform the comparison.

> ### {% icon hands_on %} Hands-on: Remove the header
>
> 1. **Remove beginning of a file** {% icon tool %} with the following parameters:
>       - {% icon param-file %} *"Remove first"*: `1`
>       - {% icon param-file %} *"from"*: `test_rows_labels`
> 2. Rename the generated file to `test_rows_labels_without_header`
{: .hands_on}


Now we visualize and analyze the predictions using the **Plot actual vs predicted curves and residual plots** tool in Galaxy.
Hint: Please find the above tool in "Graph/Display data" tool section in Galaxy.

> ### {% icon hands_on %} Hands-on: Check and visualize the predictions
> 1. **Plot actual vs predicted curves and residual plots** {% icon tool %} with the following parameters to visualize the predictions:
>    - {% icon param-file %} *"Select input data file"*: `test_rows_labels_without_header`
>    - {% icon param-file %} *"Select predicted data file"*: `predicted_data_linear`
{: .hands_on}

The visualization tool creates the following plots:

1. True vs. predicted targets curves: In this plot the corresponding points in both these curves should be close to each other for a good regression performance. We can see that the plot shows this behaviour.

    ![true_predicted](images/true_pred_curves.png "True vs predicted targets curves. ")

2. [Scatter plot](https://towardsdatascience.com/everything-you-need-to-know-about-scatter-plots-for-data-visualisation-924144c0bc5) for true vs. predicted targets: We can see in the scatter plot (figure [6](#figure-6)) that most of the points lie along the x=y curve. It means that the true and predicted ages are close to each other. The root mean square error (`RMSE`) is `4.1` and the R2 score is `0.93`.

    ![scatter_plot](images/true_vs_pred_scatter.png "Scatter plot for true vs. predicted targets.")

3. [Residual plot](http://docs.statwing.com/interpreting-residual-plots-to-improve-your-regression/) between residual (predicted - true) and predicted targets: The residual plot shown in figure [7](#figure-7) is generated to see if there is any visible pattern between residual (predicted age - true age) and predicted age. For a good regression performance, this plot should exhibit a random pattern and the points should be symmetrically distributed along the y=0 line.

    ![residual_plot](images/residual_plot.png "Residual plot between residual (predicted - true) and predicted targets. The plot shows a random pattern of points.")

These plots are important to visualize the quality of regression and the true and predicted targets - how close or far they are from each other. The closer they are, the better the prediction.

> ### {% icon details %} R2 (coefficient of determination)
> In both the parts, learning on datasets is done using cross-validation and [R2](https://scikit-learn.org/stable/modules/generated/sklearn.metrics.r2_score.html) scoring metric is used to evaluate the performance of the trained model. The closer it is to 1.0, the better it is. If it is negative, then the trained model is not good. To infer how its values exhibit model performance, we can compare the figures [8](#figure-8) and [9](#figure-9). In both the plots, the true and predicted targets are plotted in a scatter plot. For a good model, most of the points should lie along the `x = y` line as the true and predicted targets are close to each other. In figure [8](#figure-8), we can see that the points are scattered and do not show any pattern. Therefore, the R2 score is `-0.06`. On the other hand, figure [9](#figure-9) shows a better pattern as most of the points lie along the line and the R2 score is almost `1.0`. For RNA-seq dataset, we will compute the cross-validated R2 score using the training set and for DNA methylation dataset, we will compute the R2 score for the test set.
>
> ![model_bad](../../images/age-prediction-with-ml/model_bad.png "This shows an example of a bad model as most of the points are scattered.")
>
>![model_good](../../images/age-prediction-with-ml/model_good.png "This shows an example of a good model as most of the points lie along the x = y line.")
>
{: .details}


> ### {% icon question %} Question
>
> Inspect the plots. What can you say about the predictions?
>
> > ### {% icon solution %} Solution
> >
> > Figures 5, 6 and 7 show that the prediction is acceptable and the predicted age lies about close to the true age, but the reults can be improved by using better algorithms such as ensemble-based regressors. 
> >
> {: .solution}
{: .question}


## Using ensemble methods for regression

Linear regression is a useful technique but isn’t always the right choice for our real problems. Linear regression is a good choice when there is a linear relationship between your independent and dependent variables and you are trying to predict continuous values.

It is not a good choice when the relationship between independent and dependent variables is more complicated. For example, Figure 10 shows a dataset that does not have a linear relationship so linear regression would not be a good choice.

![regression](images/nonlinear_regression_generated_data.png "Data points with nonlinear relationship. ")

To learn the mapping between several features and the targets, in the next step, we will apply the
[Gradient boosting regressor](https://scikit-learn.org/stable/modules/generated/sklearn.ensemble.GradientBoostingRegressor.html#sklearn.ensemble.GradientBoostingRegressor). It is an ensemble-based regressor because its prediction is the collective performance of multiple weak learners (e.g. decision trees). It learns features from training dataset and maps all the rows to their respective targets (real numbers). The process of mapping gives a trained model.

> ### {% icon comment %} Comment
> An [*ensemble*](https://scikit-learn.org/stable/modules/ensemble.html#ensemble) method uses multiple learning models internally for better predictions and boosting is a method of converting weak learners into strong learners.
{: .comment}

[Jana Naue et al. (2017)](https://www.sciencedirect.com/science/article/pii/S1872497317301643?via%3Dihub) used [Random Forest](https://scikit-learn.org/stable/modules/generated/sklearn.ensemble.RandomForestRegressor.html#sklearn.ensemble.RandomForestRegressor) (another ensemble-based regressor) as regressor and we can conclude from this study that an ensemble-based regressor works well on this DNA methylation dataset. Therefore, we will use gradient boosting to build a prediction model.

<<<<<<< HEAD
Like the random forest method, gradient boosting is an ensemble-based regressor, because it uses multiple decision tree regressors internally and makes predictions by taking the collective performances of predictions made by multiple decision trees. It has a good predictive power and is robust to outliers. It creates an ensemble of weak learners (decision trees) and iteratively minimizes errors. One disadvantage, which comes from its basic principle of boosting, is that it cannot be parallelized.
=======
Like the random forest method, gradient boosting is an ensemble-based regressor, because it uses multiple decision tree regressors internally and makes predictions by taking the collective performances of predictions made by multiple decision trees. It has a good predictive power and is robust to outliers. It creates an ensemble of weak learners (decision trees) and iteratively minimizes error. One disadvantage, which comes from its basic principle of boosting, is that it cannot be parallelized. *Hint:* Please find the following tool in "Machine learning" tool section in Galaxy.
>>>>>>> d378ae22

> ### {% icon hands_on %} Hands-on: Train a model
>
> 1. **Ensemble methods for classification and regression** {% icon tool %} with the following parameters to train the regressor:
>    - *"Select a Classification Task"*: `Train a model`
>       - *"Select an ensemble method"*: `Gradient Boosting Regressor` (*Note:* choose `Gradient Boosting Regressor` not `Gradient Boosting Classifier`)
>          - *"Select input type"*: `tabular data`
>             - {% icon param-file %} *"Training samples dataset"*: `train_rows`
>             - {% icon param-check %} *"Does the dataset contain header"*: `Yes`
>             - {% icon param-select %} *"Choose how to select data by column"*: `All columns EXCLUDING some by column header name(s)`
>                - {% icon param-text %} *"Type header name(s)"*: `Age`
>             - {% icon param-file %} *"Dataset containing class labels or target values"*: `train_rows`
>             - {% icon param-check %} *"Does the dataset contain header"*: `Yes`
>             - {% icon param-select %} *"Choose how to select data by column"*: `Select columns by column header name(s)`
>                - {% icon param-text %} *"Type header name(s)"*: `Age`
> 2. Rename the generated file to `gradient_boosting_model`
{: .hands_on}

> ### {% icon question %} Question
>
> What is learned by the gradient boosting regressor?
>
> > ### {% icon solution %} Solution
> >
> > **Gradient boosting** regressor learns multiple attributes like **feature_importances_** (weight for each feature/column),
> > **oob_improvement_** (which stores incremental improvements in learning), **estimators_** (collection of weak learners) and a few more.
> > These attributes are used to predict the target for a new sample and are stored in the trained model. They can be accessed by using the **Estimator attributes** tool on the `gradient_boosting_model` dataset.
> > 
> {: .solution}
>
{: .question}

After learning on the training dataset, we should evaluate the performance on the test dataset.

> ### {% icon hands_on %} Hands-on: Predict targets using the model
>
> 1. **Ensemble methods for classification and regression** {% icon tool %} with the following parameters to predict targets of test dataset using the trained model:
>    - *"Select a Classification Task"*: `Load a model and predict`
>       - {% icon param-file %} *"Models"*: `gradient_boosting_model`
>       - {% icon param-file %} *"Data (tabular)"*: `test_rows`
>       - {% icon param-check %} *"Does the dataset contain header"*: `Yes`
>       - {% icon param-select %} *"Select the type of prediction"*: `Predict class labels`
> 2. Rename the generated file to `predicted_data_gradient_boosting`
{: .hands_on}

Now we can visualize and analyze the predictions using the **Plot actual vs predicted curves and residual plots** tool.
> ### {% icon hands_on %} Hands-on: Check and visualize the predictions
> 1. **Plot actual vs predicted curves and residual plots** {% icon tool %} with the following parameters to visualize the predictions:
>    - {% icon param-file %} *"Select input data file"*: `test_rows_labels` (*Note:* use the `test_rows_labels` dataset, not the `test_rows_labels_without_header` one)
>    - {% icon param-file %} *"Select predicted data file"*: `predicted_data_gradient_boosting`
{: .hands_on}


 ![scatter_plot](images/true_vs_pred_scatter_ensemble.png "Scatter plot for true vs. predicted targets using gradient boosting regressor.")

R2 score is 0.93, the same as the linear model, but the RMSE is smaller (3.85), which tells us that the predicted targets are closer to the true targets.

## Create data processing pipeline

In the final step, we will create a pipeline learner with the **Pipeline builder** tool but this time, we just specify the regressor. The **Pipeline builder** tool will wrap this regressor and return a zip file. By choosing `Yes` from the boolean option, tunable hyperparameters will be output in a separate file.

> ### {% icon hands_on %} Hands-on: Create pipeline
>
> 1. **Pipeline builder** {% icon tool %} with the following parameters:
>    - In *"Final Estimator"*:
>        - *"Choose the module that contains target estimator"*: `sklearn.ensemble`
>            - *"Choose estimator class"*: `GradientBoostingRegressor`
>            - *"Type in parameter settings if different from default"*: `random_state=42`
>        - In *"Output parameters for searchCV?"*: `Yes`
> 
>      `random_state` could be set to any arbitrary integer number; its purpose is to ensure a determistic and therefore reproducible result.
>
{: .hands_on}


### Search for the best values of hyperparameters

After the **New Pipeline/Estimator** dataset and its tunable hyperparameters are produced by the **Pipeline builder** tool, we will use the **Hyperparameter search** tool to find the best values for each hyperparameter. These values will lead us to create the best model based on the search space chosen for each hyperparameter. We use only one parameter `n_estimators` of `Gradient boosting` regressor for this task. This parameter specifies the number of boosting stages the learning process has to go through. The default value of `n_estimators` for this regressor is `100`. However, we are not sure if this gives the best accuracy. Therefore, it is important to try setting this parameter to different values to find the optimal one. We choose some values which are less than `100` and a few more than `100`. The hyperparameter search will look for the optimal number of estimators and gives the best-trained model as one of the outputs. This model is used in the next step to predict age in the test dataset.


> ### {% icon details %} 5-fold cross-validation
>
> This is a model validation technique which estimates the performance of a predictive model on an unseen dataset. A dataset is divided into `5` folds and these folds are categorized into training and validation sets. The idea of cross-validation is shown in figure [12](#figure-12). The complete dataset is divided into `5` equal parts. 4 out of the 5 parts are used for training and the remaining 1 part is used for validating the performance of training. This is done for `5` folds/iterations; each time the validation set (1/5 of the dataset) is different. In all five folds, the complete dataset is used for training and validation. The final validation performance is averaged over `5` folds.
>
> ![5fold_cv](../../images/age-prediction-with-ml/5fold_cv.png "5-fold cross validation. ")
>The image demonstrates how the 5-fold cross-validation works. The complete dataset is divided into 5 equal parts/folds. 4 parts (80%) of the data (training set shown in yellow) are used for training the model and the remaining one part is used for evaluating (validation set shown in blue) the trained model. This is repeated for 5 times till every part/fold is used as the validation set. The accuracies computed for different validation folds are averaged to give 5-fold cross-validation accuracy.
>
{: .details}

> ### {% icon hands_on %} Hands-on: Hyperparameter search
>
> 1. **Hyperparameter search** {% icon tool %} with the following parameters:
>    - *"Select a model selection search scheme"*: `GridSearchCV - Exhaustive search over specified parameter values for an estimator `
>        - {% icon param-files %} *"Choose the dataset containing pipeline/estimator object"*: `zipped` file (output of **Pipeline builder** {% icon tool %})
>        - *"Is the estimator a deep learning model?"*: `No`
>        - In *"Search parameters Builder"*:
>             - {% icon param-files %} *"Choose the dataset containing parameter names"*: `tabular` file (the other output of **Pipeline builder** {% icon tool %})
>             - In *"Parameter settings for search"*:
>                 - {% icon param-repeat %} *"1: Parameter settings for search"*
>                    - *"Choose a parameter name (with current value)"*: `n_estimators: 100`
>                    - *"Search list"*: `[25, 50, 75, 100, 200]`
>        - In *"Advanced Options for SearchCV"*:
>            - *"Select the primary metric (scoring)"*: `Regression -- 'r2'`
>
>               A scoring metric can be set. In this tutorial, we use `Regression -- 'r2'`
>
>            - *"Select the cv splitter"*: `KFold`
>
>               There are different ways to split the dataset into training and validation sets. In our tutorial, we will use `KFold` which splits the dataset into `K` consecutive parts. It is used for cross-validation. It is set to `5` using another parameter `n_splits`.
>
>                - *"n_splits"*: `5`
>                - *"Whether to shuffle data before splitting"*: `Yes`
>                - *"Random seed number"*: `3111696`
>
>                   It is set to an integer and used to retain the randomness/accuracy when *"Whether to shuffle data before splitting"* is `Yes` across successive experiments.
>
>            - *"Raise fit error"*: `No`
>
>               While setting different values for a parameter during hyperparameter search, it can happen that wrong values are set, which may generate an error. To avoid stopping the execution of a regressor, it is set to `No` which means even if a wrong parameter value is encountered, the regressor does not stop running and simply skips that value.
>
>    - *"Select input type"*: `tabular data`
>        - {% icon param-files %} *"Training samples dataset"*: `train_rows` tabular file
>        - *"Does the dataset contain header"*: `Yes`
>        - *"Choose how to select data by column"*: `All columns EXCLUDING some by column header name(s)`
>            - *"Type header name(s)"*: `Age`
>        - {% icon param-files %} *"Dataset containing class labels or target values"*: `train_rows` tabular file
>        - *"Does the dataset contain header"*: `Yes`
>        - *"Choose how to select data by column"*: `Select columns by column header name(s)`
>            - *"Type header name(s)"*: `Age`
>    - *"Whether to hold a portion of samples for test exclusively?"*: `Nope`
>    - *"Save best estimator?"*: `Fitted best estimator or Detailed cv_results_ from nested CV`
>
{: .hands_on}

> ### {% icon question %} Question
>
> What is the optimal number of estimators for the given dataset?
>
> Hint: Please look at the `mean_test_score` column in the tabular result from the **Hyperparameter search** tool.
>
> > ### {% icon solution %} Solution
> >
> > 75. (Even though the default value of the number of estimators for the gradient boosting regressor is `100`, `75` gives the best accuracy. That's why it is important to perform hyperparameter search to tune these parameters for any dataset). 50 estimators also give almost the same accuracy.
> >
> {: .solution}
>
{: .question}

Using the **Hyperparameter search** tool, we optimized our model, based on the training data. Now, we will predict the age from the test dataset using this model.

> ### {% icon hands_on %} Hands-on: Predict age
>
> 1. **Ensemble methods for classification and regression** {% icon tool %} with the following parameters:
>    - *"Select a Classification Task"*: `Load a model and predict`
>        - {% icon param-files %} *"Models"*: `zipped` file (output of **Hyperparameter search** {% icon tool %})
>        - {% icon param-files %} *"Data (tabular)"*: `test_rows` tabular file
>        - *"Does the dataset contain header"*: `Yes`
>
{: .hands_on}


Now we will verify the performance by creating and analyzing the plots.

> ### {% icon hands_on %} Hands-on: Create regression plots
>
> 1. **Plot actual vs predicted curves and residual plots of tabular data** {% icon tool %} with the following parameters:
>    - {% icon param-files %} *"Select input data file"*: `test_rows_labels` tabular file
>    - {% icon param-files %} *"Select predicted data file"*: `tabular` file (output of **Ensemble methods for classification and regression** {% icon tool %})
>
{: .hands_on}


> ### {% icon question %} Question
>
> Inspect the plots. What can you say about the predictions?
>
> > ### {% icon solution %} Solution
> >
> > The figures show that the prediction is very good because the predicted age lies close to the true age. 
> {: .solution}
{: .question}

![Scatter plot](../../images/age-prediction-with-ml/scatter_plot.png "Scatter plot for true and predicted age for test set using hyperparameter search. ")

We can see in the scatter plot (figure [13](#figure-13)) that most of the points lie along the `x = y` curve. This tells us that the true and predicted ages are close to each other. The root mean square error (`RMSE`) is `3.74` and the R2 score is `0.94`.

![Residuals](../../images/age-prediction-with-ml/residual_plot.png "The plot shows the residuals (predicted age - true) age against the predicted age.")

As you can see in the figure, there is no visible pattern between the plotted points, which means our model is good.

![True vs predicted age](../../images/age-prediction-with-ml/true_vs_predicted_plot.png "True vs predicted age for all the samples in the test set. ")
We can see that the predicted values are close to the true values.


Figure [13](#figure-13) shows that we achieved an R2 score of `0.94` and root mean square score of `3.74` for the test set using Gradient boosting regressor. [Jana Naue et al. 2017](https://www.sciencedirect.com/science/article/pii/S1872497317301643?via%3Dihub) mention a similar root mean square score (`3.93`) using the random forest regressor. The root mean square score shows the difference between the true and predicted age of humans. The R2 score (`0.94`) is close to the best achievable score of `1.0` which shows that the trained model is good. Overall, the second part of the analysis also shows that using the machine learning tools in Galaxy, we can achieve state-of-the-art predictions mentioned in the recent scientific studies.



# Conclusion
By following these steps, we learned how to perform regression and visualize the predictions using Galaxy's machine learning and plotting tools. The features of the training dataset are mapped to the real-valued targets. This mapping is used to make predictions on an unseen (test) dataset. 
The quality of predictions is visualized using multiple plots to ascertain the robustness of machine learning tasks. There are many other regressors in the machine learning suite which can be tried out on these datasets to find how they perform. Different datasets can also be analyzed using these regressors. The regressors have many parameters which can be altered while performing the analyses to see if they affect the prediction accuracy. It may be beneficial to perform a hyperparameter search to tune these parameters for different datasets. <|MERGE_RESOLUTION|>--- conflicted
+++ resolved
@@ -242,11 +242,7 @@
 
 [Jana Naue et al. (2017)](https://www.sciencedirect.com/science/article/pii/S1872497317301643?via%3Dihub) used [Random Forest](https://scikit-learn.org/stable/modules/generated/sklearn.ensemble.RandomForestRegressor.html#sklearn.ensemble.RandomForestRegressor) (another ensemble-based regressor) as regressor and we can conclude from this study that an ensemble-based regressor works well on this DNA methylation dataset. Therefore, we will use gradient boosting to build a prediction model.
 
-<<<<<<< HEAD
-Like the random forest method, gradient boosting is an ensemble-based regressor, because it uses multiple decision tree regressors internally and makes predictions by taking the collective performances of predictions made by multiple decision trees. It has a good predictive power and is robust to outliers. It creates an ensemble of weak learners (decision trees) and iteratively minimizes errors. One disadvantage, which comes from its basic principle of boosting, is that it cannot be parallelized.
-=======
-Like the random forest method, gradient boosting is an ensemble-based regressor, because it uses multiple decision tree regressors internally and makes predictions by taking the collective performances of predictions made by multiple decision trees. It has a good predictive power and is robust to outliers. It creates an ensemble of weak learners (decision trees) and iteratively minimizes error. One disadvantage, which comes from its basic principle of boosting, is that it cannot be parallelized. *Hint:* Please find the following tool in "Machine learning" tool section in Galaxy.
->>>>>>> d378ae22
+Like the random forest method, gradient boosting is an ensemble-based regressor, because it uses multiple decision tree regressors internally and makes predictions by taking the collective performances of predictions made by multiple decision trees. It has a good predictive power and is robust to outliers. It creates an ensemble of weak learners (decision trees) and iteratively minimizes errors. One disadvantage, which comes from its basic principle of boosting, is that it cannot be parallelized. *Hint:* Please find the following tool in "Machine learning" tool section in Galaxy.
 
 > ### {% icon hands_on %} Hands-on: Train a model
 >
