---
name: "statistics"
type: "use"
title: "Statistics and machine learning"
summary: "Statistical Analyses for omics data and machine learning using Galaxy tools"
docker_image: "quay.io/galaxy/statistics-training"

requirements:
  -
    title: "Galaxy introduction"
    type: "internal"
    link: "/introduction/"

<<<<<<< HEAD
material:
  -
    title: "Interval-Wise Testing for omics data"
    type: "tutorial"
    name: "iwtomics"
    zenodo_link: "https://doi.org/10.5281/zenodo.1184682"
    galaxy_tour: yes
    hands_on: yes
    slides: no
    workflows: yes
    questions:
      - "How to visualize high-resolution omics data in different groups of genomic regions?"
      - "How to evaluate differences in high-resolution omics data between groups of genomic regions?"
      - "How to detect locations and scales at which the significant effects unfold?"
    objectives:
      - "Pre-process high-resolution omics data"
      - "Create pointwise boxplots corresponding to different groups of genomic regions"
      - "Perform the Interval-Wise Testing between two groups of genomic regions"
      - "Visualize and inspect test results"
      - "Detect relevant locations and scales"
    requirements:
    time_estimation: "1h"
    key_points:
      - "High-resolution omics data can be represented as curves along the genome"
      - "IWTomics permits to visualize these data"
      - "The Interval-Wise Testing detects statistically significant differences between pairs of genomic regions"
      - "The Interval-Wise Testing corrects p-values taking into consideration the ordered nature of measurements along the genome"
      - "Locations and scales do not need to be specified at the outset, indeed IWTomics permits to detect them"
    contributors:
      - marziacremona
      - fabio-cumbo
      
  -
    title: "Basics of machine learning"
    type: "tutorial"
    name: "machinelearning"
    url: https://github.com/EpistasisLab/penn-ml-benchmarks/blob/master/datasets/classification/titanic/titanic.tsv.gz
    galaxy_tour: no
    hands_on: yes
    slides: yes
    workflows: yes
    questions:
      - "What is machine learning?"
      - "Why is it useful?"
      - "What are its different approaches?"
    objectives:
      - "Provide the basics of machine learning and its variants."
      - "Learn how to make predictions using the training and test data."
      - "Classify data using a Galaxy workflow."
    requirements:
    time_estimation: "1/2h"
    key_points:
      - "Machine learning algorithms learn features from data."
      - "It is used for multiple tasks like classification, regression, clustering and so on."
      - "For the classification task, data is divided into training and test sets."
      - "Each data sample in training and test sets has a category/class."
      - "Many learning tasks can be performed on datasets using Galaxy tools for machine learning."
    contributors:
      - anuprulez

=======
>>>>>>> e802ae0d
maintainers:
  - marziacremona
  - fabio-cumbo

references:
  -
    authors: "Marzia A. Cremona, Alessia Pini, Fabio Cumbo, Kateryna D. Makova, Francesca Chiaromonte, and Simone Vantini"
    title: "IWTomics: testing high-resolution sequence-based \"Omics\" data at multiple locations and scales"
    link: "https://doi.org/10.1093/bioinformatics/bty090"
    summary: "IWTomics is an R/Bioconductor package (integrated in Galaxy) that, exploiting sophisticated Functional Data Analysis techniques (i.e. statistical techniques that deal with the analysis of curves), allows users to pre-process, visualize and test these data at multiple locations and scales."
  -
    authors: "Alessia Pini and Simone Vantini"
    title: "Interval-wise testing for functional data"
    link: "http://www.tandfonline.com/doi/full/10.1080/10485252.2017.1306627"
    summary: "In the framework of null hypothesis significance testing for functional data, it proposes a procedure able to select intervals of the domain imputable for the rejection of a null hypothesis."<|MERGE_RESOLUTION|>--- conflicted
+++ resolved
@@ -11,69 +11,6 @@
     type: "internal"
     link: "/introduction/"
 
-<<<<<<< HEAD
-material:
-  -
-    title: "Interval-Wise Testing for omics data"
-    type: "tutorial"
-    name: "iwtomics"
-    zenodo_link: "https://doi.org/10.5281/zenodo.1184682"
-    galaxy_tour: yes
-    hands_on: yes
-    slides: no
-    workflows: yes
-    questions:
-      - "How to visualize high-resolution omics data in different groups of genomic regions?"
-      - "How to evaluate differences in high-resolution omics data between groups of genomic regions?"
-      - "How to detect locations and scales at which the significant effects unfold?"
-    objectives:
-      - "Pre-process high-resolution omics data"
-      - "Create pointwise boxplots corresponding to different groups of genomic regions"
-      - "Perform the Interval-Wise Testing between two groups of genomic regions"
-      - "Visualize and inspect test results"
-      - "Detect relevant locations and scales"
-    requirements:
-    time_estimation: "1h"
-    key_points:
-      - "High-resolution omics data can be represented as curves along the genome"
-      - "IWTomics permits to visualize these data"
-      - "The Interval-Wise Testing detects statistically significant differences between pairs of genomic regions"
-      - "The Interval-Wise Testing corrects p-values taking into consideration the ordered nature of measurements along the genome"
-      - "Locations and scales do not need to be specified at the outset, indeed IWTomics permits to detect them"
-    contributors:
-      - marziacremona
-      - fabio-cumbo
-      
-  -
-    title: "Basics of machine learning"
-    type: "tutorial"
-    name: "machinelearning"
-    url: https://github.com/EpistasisLab/penn-ml-benchmarks/blob/master/datasets/classification/titanic/titanic.tsv.gz
-    galaxy_tour: no
-    hands_on: yes
-    slides: yes
-    workflows: yes
-    questions:
-      - "What is machine learning?"
-      - "Why is it useful?"
-      - "What are its different approaches?"
-    objectives:
-      - "Provide the basics of machine learning and its variants."
-      - "Learn how to make predictions using the training and test data."
-      - "Classify data using a Galaxy workflow."
-    requirements:
-    time_estimation: "1/2h"
-    key_points:
-      - "Machine learning algorithms learn features from data."
-      - "It is used for multiple tasks like classification, regression, clustering and so on."
-      - "For the classification task, data is divided into training and test sets."
-      - "Each data sample in training and test sets has a category/class."
-      - "Many learning tasks can be performed on datasets using Galaxy tools for machine learning."
-    contributors:
-      - anuprulez
-
-=======
->>>>>>> e802ae0d
 maintainers:
   - marziacremona
   - fabio-cumbo
