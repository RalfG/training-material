--- conflicted
+++ resolved
@@ -99,11 +99,6 @@
 > 
 > In this step we will have a look at the distribution of the methylation and will look at a possible bias.
 >
-<<<<<<< HEAD
-> We will extract the methylation on the resulting BAM file of the alignment step.
->
-=======
->>>>>>> e1c24fd7
 > 1. **MethylDackel** {% icon tool %} with the following parameters: 
 > - Choose at the first option `Load reference genome from` `Local cache` and for `Using reference genome` the value `hg38`.
 > - Select for the option `sorted_alignments.bam` the computed bam file of step 4 of the `bwameth` alignment.
@@ -135,14 +130,9 @@
 > ### {% icon hands_on %} Hands-on: Methylation extraction with MethylDackel
 >
 >
-<<<<<<< HEAD
-
-> 2. **MethylDackel** {% icon tool %} with the following parameters:
-=======
 > We will extract the methylation on the resulting BAM file of the alignment step. We need this to create a methylation level plot in the next step.
 >
 > 1. **MethylDackel** {% icon tool %} with the following parameters:
->>>>>>> e1c24fd7
 > - Choose at the first option `Load reference genome from` the value: `Local cache` and for `Using reference genome` the value: `hg38`.
 > - Select for the option `sorted_alignments.bam` the computed bam file of step 4 of the `bwameth` alignment.
 > - Use for `What do you want to do?` the value `Extract methylation metrics from an alignment file in BAM/CRAN format`.
@@ -159,11 +149,7 @@
 
 > ### {% icon hands_on %} Hands-on:
 >
-<<<<<<< HEAD
-> We visualize the example with the help of deepTools.
-=======
 > In this step we want to visualize the methylation level around all TSS of our data. When located at gene promoters, DNA methylation is usually a repressive mark. 
->>>>>>> e1c24fd7
 >
 > 1. **Wig/BedGraph-to-bigWig** {% icon tool %} with the following parameters: 
 >    - Use the result of MethylDackel to transform it to a bigWig file.
@@ -210,11 +196,7 @@
 >    >    - Choose for `File in which you want to replace some values` the previous used `NB1_CpG.meth.bedGraph` file and for `Replace information file`  conversion file. For `Which column should be replaced?` choose `Column: 1`, for `Skip this many starting lines` a `1` and for `Delimited by` `Tab`.
 >    {: .tip}
 >
-<<<<<<< HEAD
-> 3. To save compute time we prepared the converted files for you. Import the files: `NB1_CpG.meth_ucsc.bedGraph`, `NB2_CpG.meth_ucsc.bedGraph`, `BT089_CpG.meth_ucsc.bedGraph`, `BT126_CpG.meth_ucsc.bedGraph` and  `BT198_CpG.meth_ucsc.bedGraph`.
-=======
 > 3. To save compute time we prepared the converted files for you. Import the files: `NB1_CpG.meth_ucsc.bedGraph`, `NB2_CpG.meth_ucsc.bedGraph`, `BT089_CpG.meth_ucsc.bedGraph`, `BT126_CpG.meth_ucsc.bedGraph`, `BT198_CpG.meth_ucsc.bedGraph` and `MCF7_CpG.meth_ucsc.bedgraph`.
->>>>>>> e1c24fd7
 > 4. Compute the matrix and plot the profile as described above.
 >
 > ![Methylation level around TSS](../../images/methyl_level.png)
@@ -229,15 +211,9 @@
 >
 > With metilene it is possible to detect differentially methylated regions (DMRs) which is a necessary prerequisite for characterizing different epigenetic states.
 >
-<<<<<<< HEAD
-> 1. **Galaxy** {% icon tool %}: Import from the data library the files `NB1_CpG.meth.bedGraph`, `NB2_CpG.meth.bedGraph`, `BT089_CpG.meth.bedGraph`, `BT126_CpG.meth.bedGraph` and  `BT198_CpG.meth.bedGraph`.
-> 2. **Metilene** {% icon tool %}: 
->    - Choose for the first option `Input group 1` the imported files starting with ``NB`` and for `Input group 2` the imported files `Input group 2`.
-=======
 > 1. **Galaxy** {% icon tool %}: Import from the data library the files `NB1_CpG.meth.bedGraph`, `NB2_CpG.meth.bedGraph` and `BT198_CpG.meth.bedGraph`.
 > 2. **Metilene** {% icon tool %}: 
 >    - Choose for the first option `Input group 1` the imported files starting with ``NB`` and for `Input group 2` the imported files `BT198_CpG.meth.bedGraph`.
->>>>>>> e1c24fd7
 >    - Select for the option `BED file containing regions of interest` the imported BAM file CpGIslands.bed.
 > 3. More information about metilene can be found here: https://www.bioinf.uni-leipzig.de/Software/metilene/
 >
