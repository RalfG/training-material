---
layout: tutorial_hands_on

title: "Proteogenomics 1: Database Creation"
zenodo_link: "https://doi.org/10.5281/zenodo.1489208"
level: Intermediate
questions:
  - "How to create a customized Protein Database from RNAseq data?"
objectives:
  - "Generating a customized Protein sequence database with variants, indels, splice junctions and known sequences."
time_estimation: "30m"
key_points:
  - "Generating variant protein database"
  - "Generating genomic and variant mapping files for visualization"
follow_up_training:
  - type: "internal"
    topic_name: proteomics
    tutorials:
      - proteogenomics-dbsearch
      - proteogenomics-novel-peptide-analysis
      
contributors:
  - subinamehta
  - timothygriffin
  - pratikdjagtap
  - jraysajulga
  - jj-umn
  - pravs3683
---

# Introduction
{: .no_toc}

**Proteogenomics** involves the use of mass spectrometry (MS) based proteomics data against genomics and transcriptomics data to identify peptides and to understand protein-level evidence of gene expression. In the first section of the tutorial, we will create a protein database (FASTA) using RNA-sequencing files (FASTQ) and then perform sequence database searching using the resulting FASTA file with the MS data to identify peptides corresponding to novel proteoforms. Then, we will assign the genomic coordinates and annotations for these identified peptides and visualize the data for its spectral quality and genomic localization

![Novel Peptides](../../images/potential_novel_publication.png)


Proteogenomics integrates **RNA-Seq** data for generating customized protein sequence databases with mass spectrometry-based proteomics data, which are matched to these databases to identify protein sequence variants. (Cancer Res. (2017); 77(21):e43-e46. doi: <a target="_blank" href="https://doi.org/10.1158/0008-5472.CAN-17-0331">10.1158/0008-5472.CAN-17-0331</a>).

![Proteogenomics](../../images/workflow_objective1.png)



> ### Agenda
>
> In this tutorial, we will cover:
> 1. TOC
> {:toc}
>
{: .agenda}

# Overview
{: .no_toc}

This tutorial focuses on creating a **FASTA** database generated from RNA-seq data. There are two outputs from this workflow: (1) a **sequence database** consisting of variants and known reference sequences and (2) mapping files containing **genomic** and **variant** mapping data.

![Database creation](../../images/database_creation.png)

The first part of the tutorial deals with creating the FASTA file containing sequences with single amino acid variants (SAVs), insertions and deletions (indels). The second part of the workflow helps in creating a FASTA file with transcript assemblies (splicing variants).


# Data upload

In this tutorial, protein and the total RNA sample was obtained from the early development of B-cells from mice. It was obtained at two developmental stages of B-cells: *Ebf1* -/- pre-pro-B and *Rag2* -/- pro-B. Please refer to the original study  [Heydarian, M. et al.](https://www.ncbi.nlm.nih.gov/pmc/articles/PMC4276347/)for details.


> ### {% icon hands_on %} Hands-on: data upload and organization
>
> 1. Create a new history and name it something meaningful (e.g. *Proteogenomics DB creation*)
>
>    {% include snippets/create_new_history.md %}
>
> 2. Import the Uniprot FASTA, FASTQ file and the GTF file from Zenodo [![DOI](https://zenodo.org/badge/DOI/10.5281/zenodo.1489208.svg)](https://doi.org/10.5281/zenodo.1489208)
>    ```
>    https://zenodo.org/api/files/bf8c34bc-ed55-4b1c-9b69-edfe0926ea84/Trimmed_ref_5000_uniprot_cRAP.fasta
>    https://zenodo.org/record/1489208/files/FASTQ_ProB_22LIST.fastqsanger
>    https://zenodo.org/record/1489208/files/Mus_musculus.GRCm38.86.gtf
>    ```
>
>    {% include snippets/import_via_link.md %}
>
> 3. Rename the datasets with more descriptive names (strip off the url prefixes)
>    {% include snippets/rename_dataset.md %}
>
> 4. Make sure that the datatype of file `FASTQ_ProB_22List.fastqsanger` is set to `fastqsanger`
>    {% include snippets/change_datatype.md datatype="fastqsanger" %}
>
> 5. Make sure the Database/Build (dbkey) is set to `Mouse.Dec 2011 (GRCm38/mm10)(mm10)`
>    {% include snippets/change_dbkey.md dbkey="Mouse.Dec 2011 (GRCm38/mm10)(mm10)"%}
> 
> 6. **Note**: If you are running the workflow taken from the **GTN**, then make sure the tool "**Tabular-to-FASTA**" (tool number 26)
>    has Title Column labeled as "1" and Sequence Column as "2".
{: .hands_on}

# Change the chromosome names in the Ensembl GTF to match a UCSC genome reference

UCSC prefaces chromosome names with chr while Ensembl does not. To perform this action, we use the Replace Text in a specific column - a [regular expression](https://docs.python.org/3/library/re.html) tool.

> ### {% icon hands_on %} Hands-on: Replace Text in a specific column
>  1. **Replace Text in a specific column** {% icon tool %} with the following parameters:
>  2. {% icon param-file %} *"File to process"*: `Mus_musculus.GRCm38.86.gtf`
>  3. Change numbered chromosome names
>    - {% icon param-select %} *"in column"*: `1`
>    - {% icon param-select %} *"Find pattern"*: `^([1-9][0-9]*)$`
>    - {% icon param-select %} *"Replace with*: `chr\\1`
>  4. {% icon param-repeat %} *Insert Replacement* to add another replacement option to change XY chromosomes
>    - {% icon param-select %} *"in column"*: `1`
>    - {% icon param-select %} *"Find pattern"*: `^([XY])$`
>    - {% icon param-select %} *"Replace with*: `chr\\1`
>  5. {% icon param-repeat %} *Insert Replacement* to add another replacement option to change mitochondrial chromosome
>    - {% icon param-select %} *"in column"*: `1`
>    - {% icon param-select %} *"Find pattern"*: `^MT$`
>    - {% icon param-select %} *"Replace with*: `chrM`
<<<<<<< HEAD
>  6. Rename the output to `Mus_musculus.GRCm38.86.fixed.gtf`
=======
>
> > ### {% icon comment %} Note on chromosome name changes
> >  This step is necessary to help identify and correct errors due to inputs having non-identical chromosome identifiers and/or different chromosome sequence content. [Galaxy Support](https://galaxyproject.org/support/chrom-identifiers/)
> {: .comment}

>>>>>>> f80ebcc9
{: .hands_on}


# Aligning FASTQ files to the mouse genome

The first tool in the workflow is the [**HISAT2**](http://ccb.jhu.edu/software/hisat) alignment tool. It maps next-generation sequence (NGS) reads to the reference genome. This tool requires an RNA-seq file (.FASTQ) and a reference genome file in Gene transfer format (GTF). This .gtf file is obtained from the Ensembl database. When successful, this tool outputs a .bam file (binary version of a SAM: **S**equence **A**lignment/**M**ap).

> ### {% icon hands_on %} Hands-on: Alignment with HISAT2
>
>  1. **HISAT2** {% icon tool %} with the following parameters:
>    - {% icon param-select %} *"Source for the reference genome"*: `Use a built-in genome`
>    - {% icon param-select %} *"Select a reference genome"*: `mm10`
>    - {% icon param-select %} *"Single-end or paired-end reads"*: `Single end`
>    - {% icon param-file %} *"Input FASTQ files"*: `FASTQ_ProB_22LIST.fastqsanger`
>    - {% icon param-select %} *"Specify strand information"*: `Unstranded`
> 2. Inspect {% icon galaxy-eye %} the resulting files
> 3. Rename the output to `HISAT_Output.BAM`
>
> > ### {% icon comment %} Note on strandedness
> > Note that if your reads are from a stranded library, you need to choose the appropriate
> > setting for "Specify strand information" mentioned above. For single-end reads, use `F` or `R`.
> > `F` means that a read corresponds to a forward transcript. `R` means that a read corresponds to the reverse
> > complemented counterpart of a transcript.
> >
> > For paired-end reads, use either `FR` or `RF`. With this
> > option being used, every read alignment will have an XS attribute tag: `+` means a read
> > belongs to a transcript on the positive `+` strand of the genome. `-` means a read belongs to a
> > transcript on the negative `-` strand of the genome. (TopHat has a similar option, `--library--type` option,
> > where fr - first strand corresponds to R and RF; fr - second strand corresponds to F and FR.)
> {: .comment}
>
{: .hands_on}


# Variant Analysis

## Variant Calling

[FreeBayes]( https://github.com/ekg/freebayes) is a Bayesian genetic variant detector designed to find small polymorphisms, specifically SNPs (single-nucleotide polymorphisms), indels (insertions and deletions), MNPs (multi-nucleotide polymorphisms), and complex events (composite insertion and substitution events) smaller than the length of a short-read sequencing alignment.

![Variant calling](../../images/variant_calling.png)

Provided with some BAM dataset(s) and a reference sequence, FreeBayes will generate a VCF dataset describing SNPs, indels, and complex variants in samples in the input alignments. By default, FreeBayes will consider variants supported by at least two observations in a single sample (`-C`) and also by at least 20% of the reads from a single sample (`-F`). These settings are suitable for low to high depth sequencing in haploid and diploid samples, but users working with polyploid or pooled samples may adjust them depending on the characteristics of their sequencing data.

FreeBayes is capable of calling variant haplotypes shorter than a read length where multiple polymorphisms segregate on the same read. The maximum distance between polymorphisms phased in this way is determined by the `--max-complex-gap`, which defaults to 3bp. In practice, this can comfortably be set to half the read length. Ploidy may be set to any level (`-p`), but by default all samples are assumed to be diploid. FreeBayes can model per-sample and per-region variation in copy-number (`-A`) using a copy-number variation map.

FreeBayes can act as a frequency-based pooled caller and can describe variants and haplotypes in terms of observation frequency rather than called genotypes. To do so, use `--pooled-continuous` and set input filters to a suitable level. Allele observation counts will be described by AO and RO fields in the VCF output.


> ### {% icon hands_on %} Hands-on: Variant Calling with FreeBayes
>
> 1. **FreeBayes** {% icon tool %} with the following parameters:
>    - {% icon param-select %} *"Choose the source for the reference genome"*: `Locally cached file`
>      - {% icon param-check %} *"Run in batch mode?"*: `Run Individually`
>      - {% icon param-file %}  *"BAM dataset:*: `HISAT_Output.BAM`
>      - {% icon param-select %}  *"Using reference genome"*: `mm10`
>    - {% icon param-select %} *"Limit variant calling to a set of regions?"*: `Do not Limit`
>    - {% icon param-select %} *"Choose parameter selection level"*: `Simple diploid calling`
>
> 2. Inspect {% icon galaxy-eye %} the resulting files.
>
> Note: FreeBayes may take some time...be patient!!!!
{: .hands_on}

> ### {% icon comment %} FreeBayes options
>
>    Galaxy allows five levels of control over FreeBayes options, provided by the Choose
>    parameter selection level menu option. These are:
>    1. Simple diploid calling: The simplest possible FreeBayes application. Equivalent to using
>    FreeBayes with only a BAM input and no other parameter options.
>
>    2. Simple diploid calling with filtering and coverage: Same as #1 plus two additional options:
>     (1) `-0` (standard filters: `--min-mapping-quality 30 --min-base-quality 20 --min-supporting-allele
>     -qsum 0 --genotype-variant-threshold 0`) and (2) `--min-coverage`.
>
>    3. Frequency-based pooled calling: This is equivalent to using FreeBayes with the following
>    options: `--haplotype-length 0 --min-alternate-count 1 --min-alternate-fraction 0 --pooled
>    -continuous  --report- monomorphic`. This is the best choice for calling variants in mixtures
>    such as viral, bacterial, or organellar genomes.
>
>    4. Frequency-based pooled calling with filtering and coverage: Same as #3 but adds `-0` and
>    `--min-coverage` like in #2.
>
>  Complete list of all options: Gives you full control by exposing all FreeBayes options as Galaxy parameters.
{: .comment}

## Variant annotation and Genome Mapping

[CustomProDB]( http://dx.doi.org/10.1093/bioinformatics/btt543) generates custom protein FASTA sequences files from exosome or transcriptome data. Once Freebayes creates the .vcf file, CustomProDB uses this file to generate a custom protein FASTA file from the transcriptome data. For this tool, we use Ensembl 89 mmusculus (GRm38.p5) (dbsnp142) as the genome annotation. We create three FASTA files from CustomProDB: (1) a variant FASTA file for short indels, (2) a Single Amino acid Variant (SAV) FASTA file, an SQLite database file (genome mapping and variant mapping) for mapping proteins to a genome and (3) an RData file for variant protein coding sequences.
The reference protein set can be filtered by transcript expression level (RPKM calculated from a BAM file), and variant protein forms can be predicted based on variant calls (SNPs and indels reported in a VCF file).

Annotations CustomProDB depends on a set of annotation files (in RData format) to
create reference and variant protein sequences. Galaxy administrators can use the CustomProDB
data manager to create these annotations to make them available for users.

![customproDB](../../images/CustomProDB.png)


> ### {% icon hands_on %} Hands-on: Generate protein FASTAs from exosome or transcriptome data
>
> 1. **CustomProDB** {% icon tool %} with the following parameters:
>    - {% icon param-select %}  *"Will you select a genome annotation from your history or use a built-in annotation?"*: `Use built in genome annotation`
>      - {% icon param-select %}  *"Using reference genome"*: `Ensemble 89 mmusculus (GRm38.p5) (dbsnp142)`
>      - {% icon param-file %} *"BAM file"*: `HISAT_Output.BAM`
>      - {% icon param-file %} *"VCF file"*: `Freebayes.vcf`
>      - {% icon param-check %} *"Annotate SNPs with rsid from dbSNP"*: `No`
>      - {% icon param-check %} *"Annotate somatic SNPs from COSMIC (human only)"*: `No`
>    - {% icon param-text %} *"Transcript Expression Cutoff (RPKM)"*: `1`
>    - {% icon param-check %} *"Create a variant FASTA for short insertions and deletions"*: `Yes`
>    - {% icon param-check %} *"Create SQLite files for mapping proteins to genome and summarizing variant proteins"*: `Yes`
>    - {% icon param-check %} *"Create RData file of variant protein coding sequences"*: `Yes`
>
> 2. Inspect {% icon galaxy-eye %} the resulting files
{: .hands_on}

There are 6 files are generated through the CustomProDB tool:
- rpkm.fasta: reference proteins filtered by transcript expression level (RPKM calculated from a BAM file)
- snv.fasta: Single Nucleotide Variants detected by FreeBayes (.vcf file)
- indel.fasta: Insertions/Deletions detected by FreeBayes (.vcf file)
- Genomic_mapping.sqlite: mapping proteins to genome
- Variant_annotation.sqlite: used to visualize the variants in the Multi-omics Visualization Platform
- RData: set of annotation files (in RData format) to create reference and variant protein sequences


For mapping proteins to genome and an RData file for variant protein coding sequences. Similar to the genomic mapping, a variant mapping file 
is also generated from CustomProDB. This SQLite file is also converted to tabular format and made SearchGUI-compatible. This
variant annotation file will be used to visualize the variants in the Multi-omics Visualization Platform (in-house visualization platform developed by Galaxy-P senior developers).

# Transcript Assembly

## RNA-seq to transcripts

[StringTie](http://ccb.jhu.edu/software/stringtie/) is a fast and highly efficient assembler of RNA-Seq alignments into potential transcripts. It uses a network flow algorithm as well as an optional *de novo* assembly step to assemble and quantitate full-length transcripts representing multiple splice variants for each gene locus.

Its input can include not only the alignments of raw reads used by other transcript assemblers, but also alignments of longer sequences that have been assembled from those reads. To identify differentially expressed genes between experiments, StringTie's output can be processed by specialized software like Ballgown, Cuffdiff or other programs (DESeq2, edgeR, etc.).


> ### {% icon hands_on %} Hands-on: Transcript assembly with StringTie
>
> 1. **StringTie** {% icon tool %} with the following parameters:
>    - {% icon param-file %} *"Input mapped reads"*: `FASTQ_ProB_22LIST.BAM`
>    - {% icon param-select %} *"Specify strand information"*: `Unstranded`
>    - {% icon param-select %} *"Use a reference file to guide assembly?"*: `Use Reference GTF/GFF3`
>      - {% icon param-select %} *"Reference file"*: `Use file from History`
>      - {% icon param-file %} *"GTF/GFF3 dataset to guide assembly"*: `Mus_musculus.GRCm38.86.fixed.gtf`
>      - {% icon param-select %} *"Use Reference transcripts only?"*: `No`
>      - {% icon param-select %} *"Output files for differential expression?"*: `No additional output`
>      - {% icon param-select %} *"Output coverage file?"*: `No`
> 2. Inspect {% icon galaxy-eye %} the resulting files.
> 3. Rename the output to `Stringtie_output.gtf`
>    {% include snippets/rename_dataset.md %}
> 4. Make sure the datatype is `gtf`
>    {% include snippets/change_datatype.md %}
{: .hands_on}

StringTie accepts a BAM (or SAM) file of paired-end RNA-seq reads, which must be sorted by genomic location (coordinate position). This file contains spliced read alignments and can be produced directly by programs such as HISAT2. We recommend using HISAT2 as it is a fast and accurate alignment program. Every spliced read alignment (i.e. an alignment across at least one junction) in the input BAM file must contain the tag XS to indicate the genomic strand that produced the RNA from which the read was sequenced. Alignments produced by HISAT2 (when run with the `--dta` option) already include this tag, but if you use a different read mapper
you should check that this XS tag is included for spliced alignments.

> ### {% icon details %} Note about parameter settings
> Be sure to run HISAT2 with the `--dta` option for alignment (under 'Spliced alignment options'),
> for the best results.
>
> Also note that if your reads are from a stranded library, you need to choose the appropriate
> setting for 'Specify strand information' above. As, if Forward (FR) is selected, StringTie will
> assume the reads are from a `--fr` library, while if Reverse (RF) is selected, StringTie will
> assume the reads are from a `--rf` library, otherwise it is assumed that the reads are from an
> unstranded library (the widely-used, although now deprecated, TopHat had a similar `--library-type`
> option, where fr-firststrand corresponded to RF and fr-secondstrand corresponded to FR).
> If you don't know whether your reads are from a stranded library or not, you could use the
> tool 'RSeQC Infer Experiment' to try to determine.
>
> As an option, a reference annotation file in GTF/GFF3 format can be provided to StringTie. In
> this case, StringTie will prefer to use these "known" genes from the annotation file, and for
> the ones that are expressed it will compute coverage, TPM and FPKM values. It will also produce
> additional transcripts to account for RNA-seq data that aren't covered by (or explained by) the
> annotation. Note that if option `-e` is not used, the reference transcripts need to be fully covered
> by reads in order to be included in StringTie's output. In that case, other transcripts assembled
> from the data by StringTie and not present in the reference file will be printed as well.
>
> We highly recommend that you provide annotation if you are analyzing a genome that is well
> annotated, such as human, mouse, or other model organisms.
{: .details}

## Evaluate the assembly with annotated transcripts

[GffCompare](https://ccb.jhu.edu/software/stringtie/gffcompare.shtml) compares and evaluates the accuracy of RNA-Seq transcript assemblers (Cufflinks, Stringtie). * collapse (merge) duplicate transcripts from multiple GTF/GFF3 files (e.g. resulted from assembly of different samples) * classify transcripts from one or multiple GTF/GFF3 files as they relate to reference transcripts provided in a annotation file (also in GTF/GFF3 format)

The original form of this program is also distributed as part of the Cufflinks suite, under the name [CuffCompare](http://cole-trapnell-lab.github.io/cufflinks/cuffcompare/). Most of the options and parameters of CuffCompare are supported by GffCompare, while new features will likely be added to GffCompare in the future.

> ### {% icon hands_on %} Hands-on: compare assembled transcripts against a reference annotation
>
> 1. **GffCompare** {% icon tool %} with the following parameters:
>    - {% icon param-file %} *"GTF inputs for comparison"*`Stringtie_output.gtf`
>    - {% icon param-select %} *"Use Reference Annotation"*: `yes`
>      - {% icon param-select %} *"Choose the source for the reference annotation"*: `History`
>        - {% icon param-file %} *"Reference Annotation"*: `Mus_musculus.GRCm38.86.gtf`
>      - {% icon param-select %} *"Ignore reference transcripts that are not overlapped by any input transfrags"*: `No`
>      - {% icon param-select %} *"Ignore input transcripts that are not overlapped by any reference transcripts"*: `No`
>    - {% icon param-select %} *"Use Sequence Data"*: `No`
>    - {% icon param-select %} *"Discard (ignore) single-exon transcripts"*: `No`
>    - {% icon param-text %} *"Max. Distance for assessing exon accuracy"*: `100`
>    - {% icon param-text %} *"Max distance for transcript grouping"*: `100`
>    - {% icon param-select %} *"discard intron-redundant transfrags sharing 5'"*: `No`
>
{: .hands_on}

> ### {% icon details %} GffCompare vs CuffCompare
> A notable difference between GffCompare and CuffCompare is that when a single query GTF/GFF file is
> given as input along with a reference annotation (`-r` option), GFFCompare switches into "annotation mode"
> and it generates a `.annotated.gtf` file instead of the `.merged.gtf` produced by CuffCompare with the same
> parameters. This file has the same general format as CuffCompare's .merged.gtf file (with "class
> codes" assigned to transcripts as per their relationship with the matching/overlapping reference,
> transcript) but the original transcript IDs are preserved, so GffCompare can thus be used as a
> simple way of annotating a set of transcripts.
>
> Another important difference is that the input transcripts are no longer discarded when they
> are found to be "intron redundant", i.e. contained within other, longer isoforms. CuffCompare
> had the `-G` option to prevent collapsing of such intron redundant isoforms into their longer
> "containers", but GffCompare has made this the default mode of operation (hence the `-G` option is
> no longer needed and is simply ignored when given).
>
{: .details}

## Translate transcripts

> ### {% icon hands_on %} Hands-on: Translate transcripts to protein sequence
>
> First, we must convert the GffCompare annotated GTF file to BED format.
>
> 1. **Convert gffCompare annotated GTF to BED** {% icon tool %} with the following parameters:
>  - {% icon param-file %} *"GTF annotated by gffCompare"*: `output from gff compare`
>  - {% icon param-select %} *"filter GffCompare class_codes to convert"*:
>    - `j : Potentially novel isoform (fragment): at least one splice junction is shared with a reference transcript`
>    - `e : Single exon transfrag overlapping a reference exon and at least 10 bp of a reference intron, indicating a possible   pre-mRNA fragment.`
>    - `i : A transfrag falling entirely within a reference intron`
>    - `p : Possible polymerase run-on fragment (within 2Kbases of a reference transcript)`
>    - `u : Unknown, intergenic transcript`
>
>    Next, we translate transcripts from the input BED file into protein sequences.
>
> 2. **Translate BED transcripts cDNA in 3frames or CDS** {% icon tool %} with the following parameters:
>   - {% icon param-file %} *"A BED file with 12 columns"*: `Convert GffCompare-annotated GTF to BED`
>   - {% icon param-select %} *"Source for Genomic Sequence Data"*: `Locally cached File`
>   - {% icon param-select %} *"Select reference 2bit file"*: `mm10`
>   - {% icon param-select %} *"Fasta ID Options"*
>     - {% icon param-select %} *"fasta ID source, e.g. generic"*: `generic`
>
>    Finally, we convert a BED format file of the proteins from a proteomics search database into a tabular format for the Multiomics Visualization Platform (MVP).
>
> 3. **bed to protein map** {% icon tool %} with the following parameters:
>   - {% icon param-file %} *"A BED file with 12 columns, thickStart and thickEnd define protein coding region"*: `Translate cDNA_minus_CDS`
>
{: .hands_on}

> ### {% icon comment %} Note on data formats
> - The tabular output can be converted to a sqlite database using the Query_Tabular tool.
> - The sqlite table should be named: feature_cds_map.
> - The names for the columns should be: name, chrom, start, end, strand, cds_start, cds_end
> - This SQL query will return the genomic location for a peptide sequence in a protein
>   (multiply the amino acid position by 3 for the cds location)
{: .comment}

# Creating FASTA Databases

In this section we will perform the following tasks:
- The **Protein Database Downloader** tool is used to download the FASTA database from UniProt and cRAP (**c**ommon **R**epository of **A**dventitious **P**roteins) database containing known/reference mouse proteins. For the purpose of this tutorial, we will use the `Reference_5000_uniprot_cRAP.fasta` file as this database.
- The **FASTA Merge Files and Filter Unique Sequences** tool is used to merge the databases obtained from CustomProDB and "Translate BED" tool
along with the UniProt and cRAP databases.
- The **Regex Text Manipulation** tool is used to manipulate the FASTA file to make it SearchGUI-compatible.

> ### {% icon hands_on %} Hands-on
>
> 1. **FASTA Merge Files and Filter Unique Sequences** {% icon tool %}
>   - Click {% icon param-repeat %} *"Insert Input FASTA File(s)"* twice so that there are a total of three *"Input FASTA File(s)"* blocks.
>   - Use the following parameters:
>     - {% icon param-check %} *"Run in batch mode?"*: `Merge individual FASTAs (output collection if input is collection)`
>     - {% icon param-file %} *"Input FASTA File(s)"* : `Input Custom ProDB Fasta File output`
>       ```
>       1.HISAT_Output.rpkm
>       2.HISAT_Output.snv
>       3.HISAT_Output.indel
>       ```
>     - {% icon param-select %} *"How are sequences judged to be unique?"*: `Accession and Sequence`
>     - {% icon param-text %} *"Accession Parsing Regular Expression"*: `^>([^ |]+).*$`
>
{: .hands_on}
> ### {% icon comment %} Tool parameters explained
> This tool concatenates FASTA database files together.
> - If the uniqueness criterion is "Accession and Sequence", only the first appearence of each unique sequence will appear in the output. Otherwise, duplicate sequences are allowed, but only the first appearance of each accession will appear in the output.
> - The default accession parser will treat everything in the header before the first space as the accession.
{: .comment}

> ### {% icon comment %} CustomProDB generated protein Accession names need to be changed for PeptideShaker
> PeptideShaker does not allow greaterthan sign, comma, or spaces in the protein accession name.
> PeptideShaker also requires the FASTA ID to start with a source, e.g. *>sp|Q8C4J7|* for SwissProt entries.  Nonstandard entries must be prefixed *generic|*.
> We will also need to similarily modify the accessions in the genomic mapping and and variant annotation outputs. For eg: ENSEMBL-PRO (output from CustomProDB) and STRG (from StringTie) are not standard format.
{: .comment}

> ### {% icon hands_on %} Hands-on: FASTA to Tabular
> 1. **FASTA-to-Tabular** {% icon tool %}: with the default parameters
>    - {% icon param-file %} *"Convert these sequences"*: `Merged and Filtered FASTA from (fasta)`
>
> 2. **Column Regex Find And Replace** {% icon tool %} with the following parameters:
>    - {% icon param-file %} *"Select cells from"*: `FASTA-to-Tabular output` from previous step
>    - {% icon param-select %} *"Using"*: `column 1`
>    - {% icon param-repeat %} **Insert Check**
>      - {% icon param-text %} *"Find Regex"* : `^(ENS[^_]+_\d+:)([ACGTacgt]+)>([ACGTacgt]+)\s*`
>      - {% icon param-text %} *"Replacement"*: `\1\2_\3`
>    - {% icon param-repeat %} **Insert Check**
>      - {% icon param-text %} *"Find Regex"*:  `,([A-Y]\d+[A-Y]?)\s*`
>      - {% icon param-text %} *"Replacement"*: `.\1`
>    - {% icon param-repeat %} **Insert Check**
>      - {% icon param-text %} *"Find Regex"*: `^(ENS[^ |]*)\s*`
>      - {% icon param-text %} *"Replacement"*: `generic\1`
>
> 2. **Tabular-to-FASTA** {% icon tool %} with the following parameters:
>    - *"Title column"*: `1`
>    - *"Sequence Column"*:`2`
> - Rename it as **CustomProDB Merged Fasta**
>
{: .hands_on}
> ### {% icon comment %} **FASTA-to-Tabular** and **Tabular-to-FASTA** versions
> Please make sure the tool version is 1.1.1
> Also, while running the workflow, the Title column for **Tabular-to-FASTA** might come empty, so please make sure you select Title Column as "1".
{: .comment}

![Fasta sequence](../../images/Fasta_sequence.png)


For visualization purposes we also use the concatenate tool to concatenate the genomic mapping with the protein mapping dataset. This output will be used for visualization in MVP to view the genomic coordinates of the variant peptide.

We also need to modify the CustomProDB protein accessions the same as was done for the FASTA database. 

An SQLite database containing the genomic mapping SQLite, variant annotation and information from the protein mapping file is concatenated to form a single genomic mapping SQLite database later used as an input for the 'Peptide Genomic Coordinate' tool. For that we need to follow the steps below:

## Genomic mapping database

> ### {% icon hands_on %} Hands-on: Create Database for genomic mapping
>
> 1. **SQLite to tabular for SQL query** {% icon hands_on %} with the following parameters:
>   - {% icon param-file %} *"SQLite Database"*: `genomic_mapping.sqlite` from CustomProDB
>   - {% icon param-text %} *"Query"*:
>      ```
>      SELECT pro_name, chr_name, cds_chr_start - 1, cds_chr_end,strand,cds_start - 1, cds_end
>      FROM genomic_mapping
>      ORDER BY pro_name, cds_start, cds_end
>      ```
>   - {% icon param-file %} *"Omit column headers from tabular output"*: `No`
>
> 2. Rename output to `genomic_mapping_sqlite`
>    {% include snippets/rename_dataset.md %}
>
>    The output is further processed so that the results are compatible with the Multiomics Visualization Platform. 
>    We need to modify the CustomProDB protein accessions the same as was done for the FASTA database. 
>
> 3. **Column Regex Find And Replace** {% icon tool %} with the following parameters:
>    - {% icon param-file %} *"Select cells from"*: `genomic_mapping_sqlite' (tabular)`
>    - {% icon param-select %} *"Using"*: `column 1`
>    - {% icon param-repeat %} **Insert Check**
>      - {% icon param-text %} *"Find Regex"* : `^(ENS[^_]+_\d+:)([ACGTacgt]+)>([ACGTacgt]+)\s*`
>      - {% icon param-text %} *"Replacement"*: `\1\2_\3`
>    - {% icon param-repeat %} **Insert Check**
>      - {% icon param-text %} *"Find Regex"*:  `,([A-Y]\d+[A-Y]?)\s*`
>      - {% icon param-text %} *"Replacement"*: `.\1`
>    - {% icon param-repeat %} **Insert Check**
>      - {% icon param-text %} *"Find Regex"*: `^(ENS[^ |]*)\s*`
>      - {% icon param-text %} *"Replacement"*: `\1`
>
> 4. Rename the output to `SAV_INDEL`
>
>     This tool goes line by line through the specified input file and if the text in the selected column matches a specified regular expression pattern, it replaces the text with the specified replacement.
>
>     Next, we will concatenate the output from this tool with the "Bed to protein map" output.
>
> 5. **Concatenate multiple datasets** {% icon tool %} with the following parameters:
>   - {% icon param-files %} *"Concatenate Datasets"*: Select the output from the previous tool named as `SAV_INDEL` and the output from the "bed to protein map" tool and concatenate the tool.
>
>     Output will be the "Genomic_Protein_map" rename it as that
>
>     Now, we load this tabular datasets into an SQLite database.
>
> 6. **Query Tabular using SQLite** {% icon tool %} with the following parameters:
>    - {% icon param-repeat %} **Insert Database Table**
>      - {% icon param-file%} *"Tabular Dataset for Table"*: `Genomic_Protein_map`
>      - Section **Table Options**:
>        - {% icon param-text %} *"Specify Name for Table"*: `feature_cds_map`
>        - {% icon param-text %} *"Specify Column Names (comma-separated list)"*: `name,chrom,start,end,strand,cds_start,cds_end`
>        - *"Only load the columns you have named into database"*: `No`
>        - {% icon param-repeat %} **Insert Table Index**:
>          - {% icon param-check %} *"This is a unique index"*: `No`
>          - {% icon param-text %} *"Index on columns"*: `name,cds_start,cds_end`
>        - {% icon param-select %} *"Save the sqlite database in your history"*:`Yes`
>
> 7. Rename the output as **"genomic_mapping_sqlite"**
>
>    ![genomic mapping](../../images/genomic_mapping_file.png)
>
{: .hands_on}


## Variant Annotations database

We will repeat the process for the variant annotations (this file will be used as a input to the new updates that will be made on the Multiomics Visualization platform).  We need to modify the CustomProDB protein accessions the same as was done for the FASTA database. 

> ### {% icon hands_on %} Hands-on: Create database for variant annotations
>
> 1. **SQLite to tabular** {% icon tool%} with the following parameters:
>  - {% icon param-file %} *"SQLite Database"*: `variant_annotations.sqlite` from CustomProDB
>  - {% icon param-text %} *"Query"*:
>    ```
>    SELECT var_pro_name,pro_name,cigar,annotation
>    FROM variant_annotation
>    ```
>
>    We will subject the output to text manipulation so that the results are compatible with the Multiomics Visualization Platform.
>
> 1. **Column Regex Find And Replace** {% icon tool %} with the following parameters:
>    - {% icon param-file %} *"Select cells from"*: `variant_annotations_sqlite' (tabular)`
>    - {% icon param-select %} *"Using:"* `column 1`
>    - {% icon param-repeat %} **Insert Check**
>      - {% icon param-text %} *"Find Regex"*: `^(ENS[^_]+_\d+:)([ACGTacgt]+)>([ACGTacgt]+)\s*`
>      - {% icon param-text %} *"Replacement"*: `\1\2_\3`
>    - {% icon param-repeat %} **Insert Check**:
>      - {% icon param-text %} *"Find Regex"*: `,([A-Y]\d+[A-Y]?)\s*`
>      - {% icon param-text %} *"Replacement"*: `.\1`
>    - {% icon param-repeat %} **Insert Check**:
>      - {% icon param-text %} *"Find Regex"*: `^(ENS[^ |]*)\s*`
>      - {% icon param-text %} *"Replacement"*:  `\1`
>
>    Next, we will load this tabular dataset into an SQLite database.
>
> 1. **Query Tabular** {% icon tool%} with the following parameters:
>    - {% icon param-repeat %} **Insert Database Table**
>      - {% icon param-file %} *"Tabular Dataset for Table"*: `variant_annotation`
>      - Section **Table Options**:
>        - {% icon param-text %} *"Specify Name for Table"*: `variant_annotation`
>        - {% icon param-text %} *"Specify Column Names (comma-separated list)"*: `name,reference,cigar,annotation`
>        - {% icon param-check %} *"Only load the columns you have named into database"*: `No`
>      - {% icon param-repeat %} **Insert Table Index**
>        - {% icon param-check %} *"This is a unique index"*: `No`
>        - {% icon param-text %} *"Index on columns"*: `name,cigar`
>      - {% icon param-select %} *"Save the sqlite database in your history"*:`Yes`
> 1. Rename the output as **"Variant_annotation_sqlitedb"**
>
{: .hands_on}

These SQLite databases, which contain the genomic mapping SQLite and variant
annotation information from the protein mapping file, will be utilized
by MVP to visualize the genomic loci of any variant peptides.


![SNP variant](../../images/viewing_SNP_Variant_IGV.png)

Finally, we can create a database which can be used to search Mass spectrometry (raw/mgf) files to identify peptides that match to this database.

To do so:

> ### {% icon hands_on %} Hands-on
>
> 1. **FASTA Merge Files and Filter Unique Sequences** {% icon tool %} with the following parameters:
>   - {% icon param-check %} *"Run in batch mode?"*: `Merge individual FASTAs (output collection if input is collection)`
>   - {% icon param-files %} *"Input FASTA File(s)"* : `Input Custom ProDB Merged Fasta File output`
>   - {% icon param-files %} *"Input FASTA File(s)"* : `Input Translate BED transcripts Fasta output`
>   - {% icon param-files %} *"Input FASTA File(s)"* : `Input Reference_5000_uniprot_cRAP.fasta`
>   - {% icon param-select %} *"How are sequences judged to be unique?"*: `Accession and Sequence`
>   - {% icon param-text %} *"Accession Parsing Regular Expression"*: `^>([^ |]+).*$`
>
{: .hands_on}

> ### {% icon comment %} Tool parameters explained
> This tool concatenates FASTA database files together.
> - If the uniqueness criterion is "Accession and Sequence", only the first appearence of each unique sequence will appear in the output. Otherwise, duplicate sequences are allowed, but only the first appearance of each accession will appear in the output.
> - The default accession parser will treat everything in the header before the first space as the accession.
{: .comment}

## List of Reference Protein Accession names

Generate a list of Reference Proteins. Identify peptides that are contained in the reference proteins will be filtered out in the next tutorial. 

> ### {% icon hands_on %} Hands-on: FASTA to Tabular
> 1. **FASTA-to-Tabular** {% icon tool %}: with the default parameters
>    - {% icon param-file %} *"Convert these sequences"*: `HISAT_Output.rpkm (fasta)`
>
> 2. **Filter Tabular** {% icon tool %}: with these filters:
>   - {% icon param-file %} *"Tabular Dataset to filter"*: `HISAT_Output.rpkm (tabular)`
>   - {% icon param-text %} *"Filter by"*: `select columns`
>     - {% icon param-text %} *"enter column numbers to keep"*: `1`
>   - {% icon param-text %} *"Filter by"*: `regex replace value in column`
>     - {% icon param-text %} *"enter column number to replace"*: `1`
>     - {% icon param-text %} *"regex pattern"*: `^([^ |]+).*$`
>     - {% icon param-text %} *"replacement expression"*: `1`
>
> 3. **FASTA-to-Tabular** {% icon tool %}: with the default parameters
>    - {% icon param-file %} *"Convert these sequences"*: `Trimmed_ref_5000_uniprot_cRAP.fasta (fasta)`
>
> 4. **Filter Tabular** {% icon tool %}: with these filters:
>   - {% icon param-file %} *"Tabular Dataset to filter"*: `Trimmed_ref_5000_uniprot_cRAP.fasta (tabular)`
>   - {% icon param-text %} *"Filter by"*: `select columns`
>     - {% icon param-text %} *"enter column numbers to keep"*: `1`
>   - {% icon param-text %} *"Filter by"*: `regex replace value in column`
>     - {% icon param-text %} *"enter column number to replace"*: `1`
>     - {% icon param-text %} *"regex pattern"*: `^[^|]+[|]([^| ]+).*$`
>     - {% icon param-text %} *"replacement expression"*: `1`
>
> 5. **Concatenate multiple datasets** {% icon tool %} with the following parameters:
>   - {% icon param-files %} *"Concatenate Datasets"*: Select the output from the previous 2 "Filter Tabular" outputs.
>
{: .hands_on}

> ### {% icon comment %} **FASTA-to-Tabular** and **Tabular-to-FASTA** versions
> Please make sure the tool version is 1.1.1
{: .comment}

> ### {% icon comment %} Tool versions
> - All the tools mentioned in this tutorial are subjected to change when the tool version is upgraded .
{: .comment}


# **Conclusion**
{:.no_toc}

This completes the walkthrough of the proteogenomics database creation workflow. This tutorial is a guide to have a database and mapping files ready for  Database searching and novel peptide analysis. Researchers can use this workflow with their data also, please note that the tool parameters, reference genomes and the workflow will be needed to be modified accordingly.

This workflow was developed by the Galaxy-P team at the University of Minnesota. For more information about Galaxy-P or our ongoing work, please visit us at [galaxyp.org](https://galaxyp.org)


{: .comment}

<|MERGE_RESOLUTION|>--- conflicted
+++ resolved
@@ -112,15 +112,13 @@
 >    - {% icon param-select %} *"in column"*: `1`
 >    - {% icon param-select %} *"Find pattern"*: `^MT$`
 >    - {% icon param-select %} *"Replace with*: `chrM`
-<<<<<<< HEAD
+
 >  6. Rename the output to `Mus_musculus.GRCm38.86.fixed.gtf`
-=======
+>
 >
 > > ### {% icon comment %} Note on chromosome name changes
 > >  This step is necessary to help identify and correct errors due to inputs having non-identical chromosome identifiers and/or different chromosome sequence content. [Galaxy Support](https://galaxyproject.org/support/chrom-identifiers/)
 > {: .comment}
-
->>>>>>> f80ebcc9
 {: .hands_on}
 
 
