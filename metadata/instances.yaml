--- conflicted
+++ resolved
@@ -4039,7 +4039,6 @@
         workflow4metabolomics:
           supported: false
           url: http://galaxy.workflow4metabolomics.org
-<<<<<<< HEAD
       supported: true
     nanopore:
       instances:
@@ -4171,13 +4170,11 @@
           url: http://galaxy.workflow4metabolomics.org
       supported: true
     quality-control:
-=======
       supported: false
 statistics:
   supported: true
   tutorials:
     iwtomics:
->>>>>>> 887411b6
       instances:
         ABiMS:
           supported: false
