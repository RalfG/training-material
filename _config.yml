--- conflicted
+++ resolved
@@ -138,9 +138,4 @@
 # Plugins
 plugins:
   - jekyll-feed
-<<<<<<< HEAD
   - jekyll-environment-variables
-=======
-  - jekyll-environment-variables
-
->>>>>>> 073debaf
