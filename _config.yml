--- conflicted
+++ resolved
@@ -83,12 +83,8 @@
   galaxy-refresh: fa-refresh
   galaxy-barchart: fa-bar-chart
   galaxy-cross: fa-times
-<<<<<<< HEAD
   galaxy-columns: fa-columns 
 
-=======
-  galaxy-columns: fa-columns
->>>>>>> 5730f7ff
   # menus, links
   zenodo_link: fa-files-o
   tutorial: fa-laptop
