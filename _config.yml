# Welcome to Jekyll!
#
# This config file is meant for settings that affect your whole blog, values
# which you are expected to set up once and rarely edit after that. If you find
# yourself editing these this file very often, consider using Jekyll's data files
# feature for the data you need to update frequently.
#
# For technical reasons, this file is *NOT* reloaded automatically when you use
# 'bundle exec jekyll serve'. If you change this file, please restart the server process.

# Site settings
# These are used to personalize your new site. If you look in the HTML files,
# you will see them accessed via {{ site.title }}, {{ site.email }}, and so on.
# You can create any custom variable you would like, and they will be accessible
# in the templates via {{ site.myvariable }}.
---
title: "Galaxy Training!"
email: galaxytrainingnetwork@gmail.com
description: A collection of tutorials generated and maintained by Galaxy Community Members across the world
url: "https://galaxyproject.github.io/"
baseurl: "/training-material"
github_repository: "https://github.com/galaxyproject/training-material"
github_repository_branch: "master"
gitter_url: "https://gitter.im/Galaxy-Training-Network/Lobby"
logo: "assets/images/GTN.png"
small_logo: "assets/images/GTN-60px.png"
help_url: https://help.galaxyproject.org/
other_languages: "fr, ja, es, pt, ar"
words_to_not_translate:
- bed
- dna
- expression
- downstream
- galaxy
- mapping
- reads
- rna
- single cell
- single-cell
- toolshed
- upstream
- wiggle
- workflow

# Where things are
source: .
destination: ./_site
plugins_dir: _plugins
layouts_dir: _layouts
data_dir: metadata
includes_dir: .

# Conversion
markdown: kramdown
highlighter: rouge
kramdown:
  input: GFM
  syntax_highlighter: rouge
  auto_ids: true
  toc_levels: 1..2

# Figure plugin parameters
figurify:
  skip_empty: true  # or false if you want to generate all figures, even those without any alt or title
  skip_layouts:
    - introduction_slides
    - tutorial_slides
    - base_slides
  skip_titles:
    - Example of an image with a caption

# Scholar
scholar:
  source: topics/
  bibliography: "**/*.bib"
  sort_by: "year,month"
  bibliography_template: bibtemplate
  style: _layouts/g3.csl

# Icon tag config
icon-tag:
<<<<<<< HEAD
  # in tutorials
  question: fa-question-circle
  solution: fa-eye
  hands_on: fa-pencil
  comment: fa-commenting-o
  tip: fa-lightbulb-o
  objectives: fa-bullseye
  requirements: fa-check-circle
  time: fa-hourglass-end
  keypoints: fa-key
  tool: fa-wrench
  workflow: fa-project-diagram
  feedback: fa-comments-o
  congratulations: fa-thumbs-up
  trophy: fa-trophy
  warning: fa-warning
  details: fa-info-circle
  exchange: fa-exchange
  wf-input: fa-chevron-circle-right
  sticky-note: fa-sticky-note
  new-history: fa-plus
  param-file: fa-file-o
  param-files: fa-files-o
  param-collection: fa-folder-o
  param-text: fa-pencil
  param-check: fa-check-square-o
  param-select: fa-filter
  param-repeat: fa-plus-square-o
  galaxy-eye: fa-eye
  galaxy-info: fa-info-circle
  galaxy-gear: fa-cog
  galaxy-history: fa-archive
  galaxy-library: fa-folder
  galaxy-pencil: fa-pencil
  galaxy-refresh: fa-refresh
  galaxy-barchart: fa-bar-chart
  galaxy-cross: fa-times
  galaxy-columns: fa-columns
  galaxy-tags: fa-tags
  galaxy-selector: fa-check-square-o
  galaxy-upload: fa fa-upload
  galaxy-chart-select-data: fa fa-database
  galaxy-save: fa fa-save
  galaxy-scratchbook: fa fa-th
  galaxy-dropdown: fa-caret-down
  workflow-runtime-toggle: fa-caret-square-o-up
  galaxy-wf-connection: fa-arrows-h
  galaxy-wf-new: fa-plus
  search: fa fa-search
  code-in: far fa-keyboard
  code-out: fas laptop-code

  # menus, links
  zenodo_link: fa-files-o
  tutorial: fa-laptop
  slides: fa-slideshare
  interactive_tour: fa-magic
  workflow: fa-share-alt
  topic: fa-folder-o
  instances: fa-globe
  docker_image: fa-ship
  galaxy_instance: fa-external-link
  last_modification: fa-calendar
  references: fa-bookmark
  gitter: fa-comments
  help: fa-life-ring
  github: fa-github
  email: fa-envelope-o
  twitter: fa-twitter
  linkedin: fa-linkedin
  orcid: ai-orcid
  curriculum: fa-graduation-cap
  level: fa-graduation-cap
  hall-of-fame: fa-users
=======
  comment: far fa-comment-dots
  congratulations: far fa-thumbs-up
  curriculum: fas fa-graduation-cap
  details: fas fa-info-circle
  docker_image: fab fa-docker
  email: far fa-envelope
  exchange: fas fa-exchange-alt
  feedback: far fa-comments
  galaxy-barchart: fas fa-chart-bar
  galaxy-chart-select-data: fas fa-database
  galaxy-columns: fas fa-columns
  galaxy-cross: fas fa-times
  galaxy-dropdown: fas fa-caret-down
  galaxy-eye: far fa-eye
  galaxy-gear: fas fa-cog
  galaxy-history: fas fa-columns
  galaxy-info: fas fa-info-circle
  galaxy-library: far fa-folder
  galaxy-pencil: fas fa-pencil-alt
  galaxy-refresh: fas fa-sync-alt
  galaxy-save: far fa-save
  galaxy-scratchbook: fas fa-th
  galaxy-selector: far fa-check-square
  galaxy-tags: fas fa-tags
  galaxy-upload: fas fa-upload
  galaxy-wf-connection: fas fa-arrows-alt-h
  galaxy-wf-new: fas fa-plus
  galaxy_instance: fas fa-external-link-alt
  github: fab fa-github
  gitter: fab fa-gitter
  hall-of-fame: fas fa-users
  hands_on: fas fa-pencil-alt
  help: far fa-question-circle
  instances: fas fa-globe
  interactive_tour: fas fa-magic
  keypoints: fas fa-key
  last_modification: far fa-calendar
  level: fas fa-graduation-cap
  linkedin: fab fa-linkedin
  new-history: fas fa-plus
  objectives: fas fa-bullseye
  orcid: fab fa-orcid
  param-check: far fa-check-square
  param-collection: far fa-folder
  param-file: far fa-file
  param-files: far fa-copy
  param-repeat: far fa-plus-square
  param-select: fas fa-filter
  param-text: fas fa-pencil-alt
  question: far fa-question-circle
  references: far fa-bookmark
  requirements: fas fa-check-circle
  search: fas fa fa-search
  slides: fab fa-slideshare
  solution: far fa-eye
  sticky-note: fas fa-sticky-note
  time: fas fa-hourglass-half
  tip: far fa-lightbulb
  tool: fas fa-wrench
  topic: far fa-folder
  trophy: fas fa-trophy
  tutorial: fas fa-laptop
  twitter: fab fa-twitter
  warning: fas fa-exclamation-triangle
  wf-input: fas fa-chevron-circle-right
  workflow-runtime-toggle: far fa-caret-square-up
  workflow: fas fa-share-alt
  zenodo_link: far fa-copy
>>>>>>> 0ef8eb3e

# To exclude in _site
exclude:
  - shared/font-awesome/src/
  - Gemfile
  - Gemfile.lock
  - package.json
  - package-lock.json
  - CONTRIBUTING.md
  - CONTRIBUTORS.yaml
  - CODEOWNERS
  - CODE_OF_CONDUCT.md
  - LICENSE.md
  - README.md
  - Makefile
  - miniconda.sh
  - "**/README.md"
  - "**/*.yaml"
  - "**/*.yml"
  - "**/*.sh"
  - bin/
  - metadata/
  - templates/
  - vendor/
  - node_modules/
  - .jekyll-cache/
include:
  - .nojekyll

# Plugins
plugins:
  - jekyll-feed
  - jekyll-scholar
  - jekyll-redirect-from
  - jekyll-last-modified-at
<|MERGE_RESOLUTION|>--- conflicted
+++ resolved
@@ -79,82 +79,8 @@
 
 # Icon tag config
 icon-tag:
-<<<<<<< HEAD
-  # in tutorials
-  question: fa-question-circle
-  solution: fa-eye
-  hands_on: fa-pencil
-  comment: fa-commenting-o
-  tip: fa-lightbulb-o
-  objectives: fa-bullseye
-  requirements: fa-check-circle
-  time: fa-hourglass-end
-  keypoints: fa-key
-  tool: fa-wrench
-  workflow: fa-project-diagram
-  feedback: fa-comments-o
-  congratulations: fa-thumbs-up
-  trophy: fa-trophy
-  warning: fa-warning
-  details: fa-info-circle
-  exchange: fa-exchange
-  wf-input: fa-chevron-circle-right
-  sticky-note: fa-sticky-note
-  new-history: fa-plus
-  param-file: fa-file-o
-  param-files: fa-files-o
-  param-collection: fa-folder-o
-  param-text: fa-pencil
-  param-check: fa-check-square-o
-  param-select: fa-filter
-  param-repeat: fa-plus-square-o
-  galaxy-eye: fa-eye
-  galaxy-info: fa-info-circle
-  galaxy-gear: fa-cog
-  galaxy-history: fa-archive
-  galaxy-library: fa-folder
-  galaxy-pencil: fa-pencil
-  galaxy-refresh: fa-refresh
-  galaxy-barchart: fa-bar-chart
-  galaxy-cross: fa-times
-  galaxy-columns: fa-columns
-  galaxy-tags: fa-tags
-  galaxy-selector: fa-check-square-o
-  galaxy-upload: fa fa-upload
-  galaxy-chart-select-data: fa fa-database
-  galaxy-save: fa fa-save
-  galaxy-scratchbook: fa fa-th
-  galaxy-dropdown: fa-caret-down
-  workflow-runtime-toggle: fa-caret-square-o-up
-  galaxy-wf-connection: fa-arrows-h
-  galaxy-wf-new: fa-plus
-  search: fa fa-search
   code-in: far fa-keyboard
   code-out: fas laptop-code
-
-  # menus, links
-  zenodo_link: fa-files-o
-  tutorial: fa-laptop
-  slides: fa-slideshare
-  interactive_tour: fa-magic
-  workflow: fa-share-alt
-  topic: fa-folder-o
-  instances: fa-globe
-  docker_image: fa-ship
-  galaxy_instance: fa-external-link
-  last_modification: fa-calendar
-  references: fa-bookmark
-  gitter: fa-comments
-  help: fa-life-ring
-  github: fa-github
-  email: fa-envelope-o
-  twitter: fa-twitter
-  linkedin: fa-linkedin
-  orcid: ai-orcid
-  curriculum: fa-graduation-cap
-  level: fa-graduation-cap
-  hall-of-fame: fa-users
-=======
   comment: far fa-comment-dots
   congratulations: far fa-thumbs-up
   curriculum: fas fa-graduation-cap
@@ -223,7 +149,6 @@
   workflow-runtime-toggle: far fa-caret-square-up
   workflow: fas fa-share-alt
   zenodo_link: far fa-copy
->>>>>>> 0ef8eb3e
 
 # To exclude in _site
 exclude:
