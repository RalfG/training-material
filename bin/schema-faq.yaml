---
type: map
mapping:
    layout:
        type: str
        required: true
        enum:
            - faq
        description: |
            This must be set to `faq`
    title:
        type: str
        required: true
        description: |
            Title of the FAQ
        examples:
            - How does the GTN implement the 'Ten simple rules for collaborative lesson development'
            - How can I give feedback?
            - Ways to use Galaxy
    description:
        type: str
        required: false
        description: |
            A short, one line description to provide additional context of the FAQ
        examples:
        - Galaxy may have several reference genomes built-in, but you can also create your own.
        - Quickly learn what the identifiers are in any **BAM** dataset that is the result from mapping
        - Finding and Correcting Metadata
    area:
        type: str
        required: false
        description: |
            A text key used for sorting related FAQs together in the visual interface for users.
        examples:
            - contributors
            - learners
            - features
    box_type:
        type: str
        required: true
        enum:
            - tip
            - hands_on
            - question
            - comment
<<<<<<< HEAD
            - warning
=======
            - details
>>>>>>> 2d32bcd5
            - none
        description: |
            The type of box that should be used when rendering this FAQ. Use `none` if it should not be in a box, but just plain text.
    contributors:
        type: seq
        required: true
        description: |
            Who contributed to this FAQ
        examples:
            - shiltemann
            - hexylena
        sequence:
            - type: str
              required: true
              enum:
              - CONTRIBUTORS
---<|MERGE_RESOLUTION|>--- conflicted
+++ resolved
@@ -43,11 +43,8 @@
             - hands_on
             - question
             - comment
-<<<<<<< HEAD
             - warning
-=======
             - details
->>>>>>> 2d32bcd5
             - none
         description: |
             The type of box that should be used when rendering this FAQ. Use `none` if it should not be in a box, but just plain text.
