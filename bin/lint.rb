#!/usr/bin/env ruby
# frozen_string_literal: true

require 'yaml'
require 'pathname'
require 'find'
require 'bibtex'
require 'json'
require 'citeproc/ruby'
require 'csl/styles'

# This is our ONE central linting script that handles EVERYTHING.

# A custom module to properly format reviewdog json output
module ReviewDogEmitter
  @CODE_URL = 'https://github.com/galaxyproject/training-material/wiki/Error-Codes'
  def self.delete_text(path: '', idx: 0, text: '', message: 'No message', code: 'GTN000', full_line: '')
    error(
      path: path,
      idx: idx,
      match_start: 0,
      match_end: text.length,
      replacement: '',
      message: message,
      code: code,
      full_line: full_line
    )
  end

  def self.file_error(path: '', message: 'None', code: 'GTN:000')
    error(
      path: path,
      idx: 0,
      match_start: 0,
      match_end: 1,
      replacement: nil,
      message: message,
      code: code,
      full_line: ''
    )
  end

  def self.warning(path: '', idx: 0, match_start: 0, match_end: 1,
                   replacement: nil, message: 'No message', code: 'GTN000', full_line: '')
    self.message(
      path: path,
      idx: idx,
      match_start: match_start,
      match_end: match_end,
      replacement: replacement,
      message: message,
      level: 'WARNING',
      code: code,
      full_line: full_line
    )
  end

  def self.error(path: '', idx: 0, match_start: 0, match_end: 1, replacement: nil, message: 'No message',
                 code: 'GTN000', full_line: '')
    self.message(
      path: path,
      idx: idx,
      match_start: match_start,
      match_end: match_end,
      replacement: replacement,
      message: message,
      level: 'ERROR',
      code: code,
      full_line: full_line
    )
  end

  def self.message(path: '', idx: 0, match_start: 0, match_end: 1, replacement: nil, message: 'No message',
                   level: 'WARNING', code: 'GTN000', full_line: '')
    end_area = { 'line' => idx + 1, 'column' => match_end }
    end_area = { 'line' => idx + 2, 'column' => 1 } if match_end == full_line.length

    res = {
      'message' => message,
      'location' => {
        'path' => path,
        'range' => {
          'start' => { 'line' => idx + 1, 'column' => match_start + 1 },
          'end' => end_area
        }
      },
      'severity' => level
    }
    if !code.nil?
      res['code'] = {
        'value' => code,
        'url' => "#{@CODE_URL}##{code.gsub(/:/, '').downcase}",
      }
    end
    if !replacement.nil?
      res['suggestions'] = [{
        'text' => replacement,
        'range' => {
          'start' => { 'line' => idx + 1, 'column' => match_start + 1 },
          'end' => end_area
        }
      }]
    end
    res
  end
end

# Linting functions for the GTN
module GtnLinter
  @BAD_TOOL_LINK = /{% tool (\[[^\]]*\])\(https?.*tool_id=([^)]*)\)\s*%}/i

  def self.find_matching_texts(contents, query)
    contents.map.with_index do |text, idx|
      [idx, text, text.match(query)]
    end.select { |_idx, _text, selected| selected }
  end

  def self.fix_notoc(contents)
    find_matching_texts(contents, /{:\s*.no_toc\s*}/)
      .map do |idx, text, _selected|
      ReviewDogEmitter.delete_text(
        path: @path,
        idx: idx,
        text: text,
<<<<<<< HEAD
        message: 'Setting {: .no_toc} is discouraged, these headings provide useful places for readers to jump to.',
        code: 'GTN:001',
        full_line: text
=======
        message: "Setting no_toc is discouraged, these headings provide useful places for readers to jump to.",
        code: "GTN:001",
        full_line: text,
>>>>>>> 951fe2b8
      )
    end
  end

  # GTN:002 youtube discouraged
  def self.youtube_bad(contents)
    find_matching_texts(contents, %r{<iframe.*youtu.?be.*</iframe>})
      .map do |idx, _text, selected|
      ReviewDogEmitter.warning(
        path: @path,
        idx: idx,
        match_start: selected.begin(0),
        match_end: selected.end(0) + 1,
        replacement: '',
        message: 'Instead of embedding IFrames to YouTube contents, consider adding this video to the ' \
                 '[GTN Video Library](https://github.com/gallantries/video-library/issues/) where it will ' \
                 'be more visible for others.',
        code: 'GTN:002'
      )
    end
  end

  def self.link_gtn_tutorial_external(contents)
    find_matching_texts(
      contents,
      %r{\((https?://(training.galaxyproject.org|galaxyproject.github.io)/training-material/(.*tutorial).html)\)}
    )
      .map do |idx, _text, selected|
      ReviewDogEmitter.error(
        path: @path,
        idx: idx,
        # We wrap the entire URL (inside the explicit () in a matching group to make it easy to select/replace)
        match_start: selected.begin(1),
        match_end: selected.end(1) + 1,
        replacement: "{% link #{selected[3]}.md %}",
        message: 'Please use the link function to link to other pages within the GTN. ' \
                 'It helps us ensure that all links are correct',
        code: 'GTN:003'
      )
    end
  end

  def self.link_gtn_slides_external(contents)
    find_matching_texts(
      contents,
      %r{\((https?://(training.galaxyproject.org|galaxyproject.github.io)/training-material/(.*slides.html))\)}
    )
      .map do |idx, _text, selected|
      ReviewDogEmitter.error(
        path: @path,
        idx: idx,
        match_start: selected.begin(1),
        match_end: selected.end(1) + 1,
        replacement: "{% link #{selected[3]} %}",
        message: 'Please use the link function to link to other pages within the GTN. ' \
                 'It helps us ensure that all links are correct',
        code: 'GTN:003'
      )
    end
  end

  def self.check_dois(contents)
    find_matching_texts(contents, %r{(\[[^\]]*\]\(https?://doi.org/[^)]*\))})
      .reject { |_idx, _text, selected| selected[0].match(%r{10.5281/zenodo}) } # Ignoring zenodo
      .map do |idx, _text, selected|
      ReviewDogEmitter.warning(
        path: @path,
        idx: idx,
        match_start: selected.begin(0),
        match_end: selected.end(0) + 2,
        replacement: '{% cite ... %}',
        message: 'This looks like a DOI which could be better served by using the built-in Citations mechanism. ' \
                 'You can use https://doi2bib.org to convert your DOI into a .bib formatted entry, ' \
                 'and add to your tutorial.md',
        code: 'GTN:004'
      )
    end
  end

  def self.check_pmids(contents)
    # https://www.ncbi.nlm.nih.gov/pubmed/24678044
    find_matching_texts(contents,
                        %r{(\[[^\]]*\]\(https?://www.ncbi.nlm.nih.gov/pubmed//[0-9]*\))}).map do |idx, _text, selected|
      ReviewDogEmitter.warning(
        path: @path,
        idx: idx,
        match_start: selected.begin(0),
        match_end: selected.end(0) + 2,
        replacement: '{% cite ... %}',
        message: 'This looks like a PMID which could be better served by using the built-in Citations mechanism. ' \
                 'You can use https://doi2bib.org to convert your PMID/PMCID into a .bib formatted entry, ' \
                 'and add to your tutorial.md',
        code: 'GTN:004'
      )
    end
  end

  def self.check_bad_link_text(contents)
    find_matching_texts(contents, /\[\s*(here|link)\s*\]/i)
      .map do |idx, _text, selected|
      ReviewDogEmitter.error(
        path: @path,
        idx: idx,
        match_start: selected.begin(0),
        match_end: selected.end(0) + 1,
        replacement: '[Something better here]',
        message: "Please do not use 'here' as your link title, it is " \
                 '[bad for accessibility](https://usability.yale.edu/web-accessibility/articles/links#link-text). ' \
                 'Instead try restructuring your sentence to have useful descriptive text in the link.',
        code: 'GTN:005'
      )
    end
  end

  def self.incorrect_calls(contents)
    a = find_matching_texts(contents, /([^{]|^)(%\s*[^%]*%})/i)
        .map do |idx, _text, selected|
      ReviewDogEmitter.error(
        path: @path,
        idx: idx,
        match_start: selected.begin(2),
        match_end: selected.end(2) + 1,
        replacement: "{#{selected[2]}",
        message: 'It looks like you might be missing the opening { of a jekyll function',
        code: 'GTN:006'
      )
    end
    b = find_matching_texts(contents, /{([^%]\s*[^%]* %})/i)
        .map do |idx, _text, selected|
      ReviewDogEmitter.error(
        path: @path,
        idx: idx,
        match_start: selected.begin(1),
        match_end: selected.end(1) + 1,
        replacement: "%#{selected[1]}",
        message: 'It looks like you might be missing the opening % of a jekyll function',
        code: 'GTN:006'
      )
    end

    c = find_matching_texts(contents, /({%\s*[^%]*%)([^}]|$)/i)
        .map do |idx, _text, selected|
      ReviewDogEmitter.error(
        path: @path,
        idx: idx,
        match_start: selected.begin(1),
        match_end: selected.end(1) + 2,
        replacement: "#{selected[1]}}#{selected[2]}",
        message: 'It looks like you might be missing the closing } of a jekyll function',
        code: 'GTN:006'
      )
    end

    d = find_matching_texts(contents, /({%\s*[^}]*[^%])}/i)
        .map do |idx, _text, selected|
      ReviewDogEmitter.error(
        path: @path,
        idx: idx,
        match_start: selected.begin(1),
        match_end: selected.end(1) + 1,
        replacement: "#{selected[1]}%",
        message: 'It looks like you might be missing the closing % of a jekyll function',
        code: 'GTN:006'
      )
    end
    a + b + c + d
  end

  @CITATION_LIBRARY = nil

  def self.citation_library
    if @CITATION_LIBRARY.nil?
      lib = BibTeX::Bibliography.new
      (enumerate_type(/bib$/) + enumerate_type(/bib$/, root_dir: 'faqs')).each do |path|
        b = BibTeX.open(path)
        b.each do |x|
          # Record the bib path.
          x._path = path
          lib << x
        end
      end
      @CITATION_LIBRARY = lib
    end

    @CITATION_LIBRARY
  end

  def self.check_bad_cite(contents)
    find_matching_texts(contents, /{%\s*cite\s+([^%]*)\s*%}/i)
      .map do |idx, _text, selected|
      citation_key = selected[1].strip
      if citation_library[citation_key].nil?
        ReviewDogEmitter.error(
          path: @path,
          idx: idx,
          match_start: selected.begin(0),
          match_end: selected.end(0),
          replacement: nil,
          message: "The citation (#{citation_key}) could not be found.",
          code: 'GTN:007'
        )
      end
    end
  end

  def self.non_existent_snippet(contents)
    find_matching_texts(contents, /{%\s*snippet\s+([^ ]*)/i)
      .reject do |_idx, _text, selected|
      File.exist?(selected[1])
    end
      .map do |idx, _text, selected|
      ReviewDogEmitter.error(
        path: @path,
        idx: idx,
        match_start: selected.begin(0),
        match_end: selected.end(0),
        replacement: nil,
        message: "This snippet (`#{selected[1]}`) does not seem to exist",
        code: 'GTN:008'
      )
    end
  end

  def self.bad_tool_links(contents)
    find_matching_texts(contents, @BAD_TOOL_LINK)
      .map do |idx, _text, selected|
      ReviewDogEmitter.error(
        path: @path,
        idx: idx,
        match_start: selected.begin(0),
        match_end: selected.end(0) + 1,
        replacement: "{% tool #{selected[1]}(#{selected[2]}) %}",
        message: 'You have used the full tool URL to a specific server, here we only need the tool ID portion.',
        code: 'GTN:009'
      )
    end
  end

  ALLOWED_SHORT_IDS = [
    'ChangeCase',
    'Convert characters1',
    'Count1',
    'Cut1',
    'Extract_features1',
    'Filter1',
    'Grep1',
    'Grouping1',
    'Paste1',
    'Remove beginning1',
    'Show beginning1',
    'Summary_Statistics1',
    'addValue',
    'cat1',
    'comp1',
    'gene2exon1',
    'intermine',
    'join1',
    'param_value_from_file',
    'random_lines1',
    'sort1',
    'ucsc_table_direct1',
    'upload1',
    'wc_gnu',
    'wig_to_bigWig'
  ].freeze

  def self.check_tool_link(contents)
    find_matching_texts(contents, /{%\s*tool \[([^\]]*)\]\(([^)]*)\)\s*%}/)
      .map do |idx, _text, selected|
      # text = selected[1]
      link = selected[2]

      errs = []

      if link.match(%r{/})
        if link.count('/') < 5
          errs.push(ReviewDogEmitter.error(
                      path: @path,
                      idx: idx,
                      match_start: selected.begin(2),
                      match_end: selected.end(2) + 1,
                      replacement: nil,
                      message: "This tool identifier looks incorrect, it doesn't have the right number of segments.",
                      code: 'GTN:009'
                    ))
        end

        if link.match(/testtoolshed/)
          errs.push(ReviewDogEmitter.warning(
                      path: @path,
                      idx: idx,
                      match_start: selected.begin(2),
                      match_end: selected.end(2) + 1,
                      replacement: nil,
                      message: 'The GTN strongly avoids using testtoolshed tools in your tutorials or workflows',
                      code: 'GTN:009'
                    ))
        end
      else
        if link.match(/\+/)
          errs.push(ReviewDogEmitter.error(
                      path: @path,
                      idx: idx,
                      match_start: selected.begin(2),
                      match_end: selected.end(2) + 1,
                      replacement: nil,
                      message: 'Broken tool link, unnecessary +',
                      code: 'GTN:009'
                    ))
        end

        if !ALLOWED_SHORT_IDS.include?(link) &&
           !link.match(/^interactive_tool_/) &&
           !link.match(/__[A-Z_]+__/) &&
           !link.match(/^{{.*}}$/)
          errs.push(ReviewDogEmitter.error(
                      path: @path,
                      idx: idx,
                      match_start: selected.begin(2),
                      match_end: selected.end(2) + 1,
                      replacement: nil,
                      message: 'Unknown short tool ID. Please use the full tool ID, or check bin/lint.rb ' \
                               'if you believe this is correct.',
                      code: 'GTN:009'
                    ))
        end
      end

      errs
    end
  end

  def self.new_more_accessible_boxes(contents)
    #  \#\#\#
    find_matching_texts(contents, /> (### {%\s*icon ([^%]*)\s*%}[^:]*:?(.*))/)
      .map do |idx, _text, selected|
      key = selected[2].strip.gsub(/_/, '-')
      ReviewDogEmitter.error(
        path: @path,
        idx: idx,
        match_start: selected.begin(1),
        match_end: selected.end(1) + 1,
        replacement: "<#{key}-title>#{selected[3].strip}</#{key}-title>",
        message: 'We have developed a new syntax for box titles, please consider using this instead.',
        code: 'GTN:010'
      )
    end
  end

  def self.new_more_accessible_boxes_agenda(contents)
    #  \#\#\#
    find_matching_texts(contents, /> (###\s+Agenda\s*)/)
      .map do |idx, _text, selected|
      ReviewDogEmitter.error(
        path: @path,
        idx: idx,
        match_start: selected.begin(1),
        match_end: selected.end(1) + 1,
        replacement: '<agenda-title></agenda-title>',
        message: 'We have developed a new syntax for box titles, please consider using this instead.',
        code: 'GTN:010'
      )
    end
  end

  def self.no_target_blank(contents)
    find_matching_texts(contents, /target=("_blank"|'_blank')/)
      .map do |idx, _text, selected|
      ReviewDogEmitter.warning(
        path: @path,
        idx: idx,
        match_start: selected.begin(0),
        match_end: selected.end(0),
        replacement: nil,
        message: 'Please do not use `target="_blank"`, [it is bad for accessibility.]' \
                 '(https://www.a11yproject.com/checklist/#identify-links-that-open-in-a-new-tab-or-window)',
        code: 'GTN:011'
      )
    end
  end

  def self.check_bad_link(contents)
    find_matching_texts(contents, /{%\s*link\s+([^%]*)\s*%}/i)
      .map do |idx, _text, selected|
      path = selected[1].to_s.strip
      if !File.exist?(path.gsub(%r{^/}, ''))
        ReviewDogEmitter.error(
          path: @path,
          idx: idx,
          match_start: selected.begin(0),
          match_end: selected.end(0),
          replacement: nil,
          message: "The linked file (`#{selected[1].strip}`) could not be found.",
          code: 'GTN:018'
        )
      end
    end
  end

  def self.check_looks_like_heading(contents)
    # TODO: we should remove this someday, but, we need to have a good solution
    # and we're still a ways from that.
    #
    # There's no clear way to say "this subsection of the content has its own hierarchy"
    return if @path.match(/faq/)

    find_matching_texts(contents, /^\*\*(.*)\*\*$/)
      .map do |idx, _text, selected|
      ReviewDogEmitter.warning(
        path: @path,
        idx: idx,
        match_start: selected.begin(1),
        match_end: selected.end(1) + 1,
        replacement: "### #{selected[1]}",
        message: "This looks like a heading, but isn't. Please use proper semantic headings where possible. " \
                 'You should check the heading level of this suggestion, rather than accepting the change as-is.',
        code: 'GTN:020'
      )
    end
  end

  @KNOWN_TAGS = [
    # GTN
    'cite',
    'snippet',
    'link',
    'icon',
    'tool',
    'color',

    'set', # This isn't strictly GTN, it's seen inside a raw in a tool tutorial.
    # Jekyll
    'if', 'else', 'elsif', 'endif',
    'capture', 'assign', 'include',
    'comment', 'endcomment',
    'for', 'endfor',
    'unless', 'endunless',
    'raw', 'endraw'
  ].freeze

  def self.check_bad_tag(contents)
    find_matching_texts(contents, /{%\s*(?<tag>[a-z]+)/)
      .reject { |_idx, _text, selected| @KNOWN_TAGS.include? selected[:tag] }
      .map do |idx, _text, selected|
      ReviewDogEmitter.warning(
        path: @path,
        idx: idx,
        match_start: selected.begin(1),
        match_end: selected.end(1) + 1,
        replacement: nil,
        message: "We're not sure this tag is correct (#{selected[:tag]}), it isn't one of the known tags.",
        code: 'GTN:021'
      )
    end
  end

  @BOX_CLASSES = %w[
    agenda
    code-in
    code-out
    comment
    details
    feedback
    hands-on
    hands_on
    question
    solution
    tip
    warning
  ].freeze

  def self.check_useless_box_prefix(contents)
    find_matching_texts(contents, /<(?<tag>[a-z_-]+)-title>(?<fw>[a-zA-Z_-]+:?\s*)/)
      .select do |_idx, _text, selected|
      @BOX_CLASSES.include?(selected[:tag]) and selected[:tag] == selected[:fw].gsub(/:\s*$/, '').downcase
    end
      .map do |idx, _text, selected|
      ReviewDogEmitter.warning(
        path: @path,
        idx: idx,
        match_start: selected.begin(2),
        match_end: selected.end(2) + 1,
        replacement: '',
        message: "It is no longer necessary to prefix your #{selected[:tag]} box titles with " \
                 "#{selected[:tag].capitalize}, this is done automatically.",
        code: 'GTN:022'
      )
    end
  end

  def self.check_bad_heading_order(contents)
    depth = 1
    headings = find_matching_texts(contents, /^(?<level>#+)\s?(?<title>.*)/)
               .map do |idx, text, selected|
      new_depth = selected[:level].length
      depth_change = new_depth - depth
      depth = new_depth
      [idx, text, selected, depth_change, new_depth]
    end

    all_headings = headings.map do |_idx, _text, selected, _depth_change, _new_depth|
      "#{selected[:level]} #{selected[:title]}"
    end

    headings.select do |_idx, _text, _selected, depth_change, _new_depth|
      depth_change > 1
    end.map do |idx, _text, selected, depth_change, new_depth|
      ReviewDogEmitter.error(
        path: @path,
        idx: idx,
        match_start: selected.begin(1),
        match_end: selected.end(1) + 1,
        replacement: '#' * (new_depth - depth_change + 1),
        message: "You have skipped a heading level, please correct this.\n<details>" \
                 "<summary>Listing of Heading Levels</summary>\n\n```\n#{all_headings.join("\n")}\n```\n</details>",
        code: 'GTN:028'
      )
    end
  end

  def self.check_bolded_heading(contents)
    find_matching_texts(contents, /^#+ (?<title>\*\*.*\*\*)$/)
      .map do |idx, _text, selected|
      ReviewDogEmitter.error(
        path: @path,
        idx: idx,
        match_start: selected.begin(1),
        match_end: selected.end(1) + 1,
        replacement: selected[:title][2..-3],
        message: 'Please do not bold headings, it is unncessary ' \
                 'and will potentially cause screen readers to shout them.',
        code: 'GTN:029'
      )
    end
  end

  def self.fix_md(contents)
    [
      *fix_notoc(contents),
      *youtube_bad(contents),
      *link_gtn_slides_external(contents),
      *link_gtn_tutorial_external(contents),
      *check_dois(contents),
      *check_pmids(contents),
      *check_bad_link_text(contents),
      *incorrect_calls(contents),
      *check_bad_cite(contents),
      *non_existent_snippet(contents),
      *bad_tool_links(contents),
      *check_tool_link(contents),
      *new_more_accessible_boxes(contents),
      *new_more_accessible_boxes_agenda(contents),
      *no_target_blank(contents),
      *check_bad_link(contents),
      *check_looks_like_heading(contents),
      *check_bad_tag(contents),
      *check_useless_box_prefix(contents),
      *check_bad_heading_order(contents),
      *check_bolded_heading(contents)
    ]
  end

  def self.bib_missing_mandatory_fields(bib)
    results = []
    bib.each do |x|
      begin
        doi = x.doi
      rescue StandardError
        doi = nil
      end

      begin
        url = x.url
      rescue StandardError
        url = nil
      end

      results.push([x.key, 'Missing both a DOI and a URL. Please add one of the two.']) if doi.nil? && url.nil?

      begin
        x.title
        results.push([x.key, 'This entry is missing a title attribute. Please add it.']) if !x.title
      rescue StandardError
        results.push([x.key, 'This entry is missing a title attribute. Please add it.'])
      end
    end
    results
  end

  def self.fix_ga_wf(contents)
    results = []
    if !contents.key?('tags')
      topic = @path.split('/')[1]
      results.push(ReviewDogEmitter.file_error(
                     path: @path, message: "This workflow is missing tags. Please add `\"tags\": [\"#{topic}\"]`",
                     code: 'GTN:015'
                   ))
    end

    if !contents.key?('annotation')
      results.push(ReviewDogEmitter.file_error(
                     path: @path,
                     message: 'This workflow is missing an annotation. Please add `"annotation": "title of tutorial"`',
                     code: 'GTN:016'
                   ))
    end

    if !contents.key?('license')
      results.push(ReviewDogEmitter.file_error(
                     path: @path,
                     message: 'This workflow is missing a license. Please select a valid OSI license. ' \
                              'You can correct this in the Galaxy workflow editor.',
                     code: 'GTN:026'
                   ))
    end

    if contents.key?('creator')
      contents['creator']
        .select { |c| c['class'] == 'Person' }
        .each do |p|
          if !p.key?('identifier') || (p['identifier'] == '')
            results.push(ReviewDogEmitter.file_error(
                           path: @path,
                           message: 'This workflow has a creator but is missing an identifier for them. ' \
                                    'Please ensure all creators have valid ORCIDs.',
                           code: 'GTN:025'
                         ))
          end

          if !p.key?('name') || (p['name'] == '')
            results.push(ReviewDogEmitter.file_error(
                           path: @path, message: 'This workflow has a creator but is a name, please add it.',
                           code: 'GTN:025'
                         ))
          end
        end
    else
      results.push(ReviewDogEmitter.file_error(
                     path: @path,
                     message: 'This workflow is missing a Creator. Please edit this workflow in ' \
                              'Galaxy to add the correct creator entities',
                     code: 'GTN:024'
                   ))
    end
    results
  end

  def self.fix_bib(contents, bib)
    bad_keys = bib_missing_mandatory_fields(bib)
    results = []
    bad_keys.each do |key, reason|
      results += find_matching_texts(contents, /^\s*@.*{#{key},/)
                 .map do |idx, text, _selected|
        ReviewDogEmitter.error(
          path: @path,
          idx: idx,
          match_start: 0,
          match_end: text.length,
          replacement: nil,
          message: reason,
          code: 'GTN:012'
        )
<<<<<<< HEAD
      end
    end
=======
      }
    }

    # 13:  doi = {https://doi.org/10.1016/j.cmpbup.2021.100007},
    results += self.find_matching_texts(contents, /doi\s*=\s*{(https?:\/\/doi.org\/)/)
        .map { |idx, text, selected|
      ReviewDogEmitter.warning(
        path: @path,
        idx: idx,
        match_start: selected.begin(1),
        match_end: selected.end(1) + 1,
        replacement: "",
        message: "Unnecessary use of URL in DOI-only field.",
        code: "GTN:020",
      )
    }
>>>>>>> 951fe2b8
    results
  end

  @PLAIN_OUTPUT = false

  def self.set_plain_output
    @PLAIN_OUTPUT = true
  end

  def self.set_rdjson_output
    @PLAIN_OUTPUT = false
  end

  @LIMIT_EMITTED_CODES = nil
  def self.code_limits(codes)
    @LIMIT_EMITTED_CODES = codes
  end

  @AUTO_APPLY_FIXES = false
  def self.enable_auto_fix
    @AUTO_APPLY_FIXES = true
  end

  def self.format_reviewdog_output(message)
    return if !@LIMIT_EMITTED_CODES.nil? && !@LIMIT_EMITTED_CODES.include?(message['code']['value'])

    if !message.nil? && (message != [])
      if @PLAIN_OUTPUT # $stdout.tty? or
        parts = [
          message['location']['path'],
          message['location']['range']['start']['line'],
          message['location']['range']['start']['column'],
          message['location']['range']['end']['line'],
          message['location']['range']['end']['column'],
          "#{message['code']['value'].gsub(/:/, '')} #{message['message'].split("\n")[0]}"
        ]
        puts parts.join(':')
      else
        puts JSON.generate(message)
      end
    end

    return unless @AUTO_APPLY_FIXES && message['suggestions'].length.positive?

    start_line = message['location']['range']['start']['line']
    start_coln = message['location']['range']['start']['column']
    end_line = message['location']['range']['end']['line']
    end_coln = message['location']['range']['end']['column']

    if start_line == end_line
      # We only really support single-line changes. This will probs fuck up
      lines = File.read(message['location']['path']).split("\n")
      original = lines[start_line - 1].dup

      repl = message['suggestions'][0]['text']

      # puts "orig #{original}"
      # puts "before #{original[0..start_coln - 2]}"
      # puts "selected '#{original[start_coln-1..end_coln-2]}'"
      # puts "after #{original[end_coln-2..-1]}"
      # puts "replace: #{repl}"

      # puts "#{original[0..start_coln - 2]} + #{repl} + #{original[end_coln-1..-1]}"
      fixed = original[0..start_coln - 2] + repl + original[end_coln - 1..]
      warn "Fixing #{original} to #{fixed}"
      lines[start_line - 1] = fixed

      # Save our changes
      File.write(message['location']['path'], (lines + ['']).join("\n"))
    else
      warn 'Cannot apply this suggestion sorry'
    end
  end

  def self.emit_results(results)
    return unless !results.nil? && results.length.positive?

    results.compact.flatten.each { |r| format_reviewdog_output(r) }
  end

  def self.should_ignore(contents)
    contents.select { |x| x.match(/GTN:IGNORE:(\d\d\d)/) }.map { |x| "GTN:#{x.match(/GTN:IGNORE:(\d\d\d)/)[1]}" }.uniq
  end

  def self.filter_results(results, ignores)
    if !results.nil?
      # Remove any empty lists
      results = results.select { |x| !x.nil? && x.length.positive? }.flatten
      # Before ignoring anything matching GTN:IGNORE:###
      return results if ignores.nil?

      results = results.select { |x| ignores.index(x['code']['value']).nil? } if results.length.positive?
      return results
    end
    nil
  end

  def self.fix_file(path)
    @path = path

    if path.match(/\s/)
      emit_results([ReviewDogEmitter.file_error(path: path,
                                                message: 'There are spaces in this filename, that is forbidden.',
                                                code: 'GTN:014')])
    end

    case path
    when /md$/
      handle = File.open(path, 'r')
      contents = handle.read.split("\n")
      ignores = should_ignore(contents)
      results = fix_md(contents)

      results = filter_results(results, ignores)
      emit_results(results)
    when /.bib$/
      handle = File.open(path, 'r')
      contents = handle.read.split("\n")

      bib = BibTeX.open(path)
      results = fix_bib(contents, bib)

      results = filter_results(results, ignores)
      emit_results(results)
    when /.ga$/
      handle = File.open(path, 'r')
      begin
        contents = handle.read
        data = JSON.parse(contents)
        results = []

        # Check if there's a missing workflow test
        folder = File.dirname(path)
        basename = File.basename(path).gsub(/.ga$/, '')
        possible_tests = Dir.glob("#{folder}/#{basename}*ym*")
        possible_tests = possible_tests.grep(/#{basename}[_-]tests?.ya?ml/)

        if possible_tests.empty?
          results += [
            ReviewDogEmitter.file_error(path: path,
                                        message: 'This workflow is missing a test, which is now mandatory. Please ' \
                                                 'see [the FAQ on how to add tests to your workflows](' \
                                                 'https://training.galaxyproject.org/training-material/faqs/' \
                                                 'gtn/gtn_workflow_testing.html).',
                                        code: 'GTN:027')
          ]
        else
          # Load tests and run some quick checks:
          possible_tests.each do |test_file|
            test = YAML.safe_load(File.open(test_file))
            # check that for each test, the outputs is non-empty
            test.each do |test_job|
              if test_job['outputs'].nil? || test_job['outputs'].empty?
                results += [
                  ReviewDogEmitter.file_error(path: path,
                                              message: 'This workflow test does not test the contents of outputs, ' \
                                                       'which is now mandatory. Please see [the FAQ on how to add ' \
                                                       'tests to your workflows](' \
                                                       'https://training.galaxyproject.org/training-material/faqs/' \
                                                       'gtn/gtn_workflow_testing.html).',
                                              code: 'GTN:030')
                ]
              end
            end
          end

        end

        # Check if they use TS tools, we do this here because it's easier to look at the plain text.
        contents.split("\n").each.with_index do |text, linenumber|
          if text.match(/testtoolshed/)
            results += [
              ReviewDogEmitter.error(
                path: @path,
                idx: linenumber,
                match_start: 0,
                match_end: text.length,
                replacement: nil,
                message: 'This step uses a tool from the testtoolshed. These are not permitted in GTN tutorials.',
                code: 'GTN:017'
              )
            ]
          end
        end
        results += fix_ga_wf(data)

        results = filter_results(results, ignores)
        emit_results(results)
      rescue StandardError => e
        warn "Error parsing #{path}: #{e}"
        emit_results([ReviewDogEmitter.file_error(path: path, message: 'Unparseable JSON in this workflow file.',
                                                  code: 'GTN:019')])
      end
    end
  end

  def self.enumerate_type(filter, root_dir: 'topics')
    paths = []
    Find.find("./#{root_dir}") do |path|
      if FileTest.directory?(path)
        next unless File.basename(path).start_with?('.')

        Find.prune       # Don't look any further into this directory.

      elsif path.match(filter)
        paths.push(path)
      end
    end
    paths
  end

  def self.enumerate_symlinks
    paths = []
    Find.find('./topics') do |path|
      if FileTest.directory?(path)
        next unless File.basename(path).start_with?('.')

        Find.prune       # Don't look any further into this directory.

      elsif File.symlink?(path)
        paths.push(path)
      end
    end
    paths
  end

  def self.enumerate_lintable
    enumerate_type(/bib$/) + enumerate_type(/md$/) + enumerate_type(/md$/, root_dir: 'faqs')
  end

  def self.enumerate_all
    enumerate_type(/.*/)
  end

  def self.run_linter_global
    enumerate_type(/:/).each do |path|
      format_reviewdog_output(
        ReviewDogEmitter.file_error(path: path,
                                    message: 'There are colons in this filename, that is forbidden.', code: 'GTN:014')
      )
    end

    enumerate_symlinks.each do |path|
      if !File.exist?(Pathname.new(path).realpath)
        format_reviewdog_output(
          ReviewDogEmitter.file_error(path: path, message: 'This is a BAD symlink', code: 'GTN:013')
        )
      end
    rescue StandardError
      format_reviewdog_output(
        ReviewDogEmitter.file_error(path: path, message: 'This is a BAD symlink', code: 'GTN:013')
      )
    end
    enumerate_type(/data[_-]library.ya?ml/).each do |path|
      if path.split('/')[-1] != 'data-library.yaml'
        format_reviewdog_output(
          ReviewDogEmitter.file_error(path: path,
                                      message: 'This file must be named data-library.yaml. Please rename it.',
                                      code: 'GTN:023')
        )
      end
    end
    enumerate_type(/\.ga$/).each do |path|
      fix_file(path)
    end
    enumerate_lintable.each do |path|
      fix_file(path)
    end
  end
end

if $PROGRAM_NAME == __FILE__
  linter = GtnLinter

  require 'optparse'
  require 'ostruct'

  options = {}
  OptionParser.new do |opt|
    # Mutually exclusive
    opt.on('-f', '--format [plain|rdjson]', 'Preferred output format, defaults to plain') { |o| options[:format] = o }
    opt.on('-p', '--path file.md', 'Specify a single file to check instead of the entire repository') do |o|
      options[:path] = o
    end
    opt.on('-l', '--limit GTN:001,...', 'Limit output to specific codes') { |o| options[:limit] = o }
    opt.on('-a', '--auto-fix', 'I am not sure this is really safe, be careful') { |_o| options[:apply] = true }
  end.parse!

  options[:format] = 'plain' if options[:format].nil?

  if options[:format] == 'plain'
    linter.set_plain_output
  else
    linter.set_rdjson_output
  end

  linter.code_limits(options[:limit].split(',')) if options[:limit]

  linter.enable_auto_fix if options[:apply]

  if options[:path].nil?
    linter.run_linter_global
  else
    linter.fix_file(options[:path])
  end
end<|MERGE_RESOLUTION|>--- conflicted
+++ resolved
@@ -122,15 +122,9 @@
         path: @path,
         idx: idx,
         text: text,
-<<<<<<< HEAD
-        message: 'Setting {: .no_toc} is discouraged, these headings provide useful places for readers to jump to.',
-        code: 'GTN:001',
-        full_line: text
-=======
         message: "Setting no_toc is discouraged, these headings provide useful places for readers to jump to.",
         code: "GTN:001",
         full_line: text,
->>>>>>> 951fe2b8
       )
     end
   end
@@ -793,12 +787,8 @@
           message: reason,
           code: 'GTN:012'
         )
-<<<<<<< HEAD
-      end
-    end
-=======
-      }
-    }
+      end
+    end
 
     # 13:  doi = {https://doi.org/10.1016/j.cmpbup.2021.100007},
     results += self.find_matching_texts(contents, /doi\s*=\s*{(https?:\/\/doi.org\/)/)
@@ -809,11 +799,10 @@
         match_start: selected.begin(1),
         match_end: selected.end(1) + 1,
         replacement: "",
-        message: "Unnecessary use of URL in DOI-only field.",
-        code: "GTN:020",
+        message: "Unnecessary use of URL in DOI-only field, please just use the doi component itself",
+        code: "GTN:031",
       )
     }
->>>>>>> 951fe2b8
     results
   end
 
