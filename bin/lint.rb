#!/usr/bin/env ruby
# frozen_string_literal: true

require 'pathname'
require 'find'
require 'bibtex'
require 'json'
require 'citeproc/ruby'
require 'csl/styles'

# This is our ONE central linting script that handles EVERYTHING.

# A custom module to properly format reviewdog json output
module ReviewDogEmitter
  @CODE_URL = 'https://github.com/galaxyproject/training-material/wiki/Error-Codes'
  def self.delete_text(path: '', idx: 0, text: '', message: 'No message', code: 'GTN000', full_line: '')
    error(
      path: path,
      idx: idx,
      match_start: 0,
      match_end: text.length,
      replacement: '',
      message: message,
      code: code,
      full_line: full_line
    )
  end

  def self.file_error(path: '', message: 'None', code: 'GTN:000')
    error(
      path: path,
      idx: 0,
      match_start: 0,
      match_end: 1,
      replacement: nil,
      message: message,
      code: code,
      full_line: ''
    )
  end

  def self.warning(path: '', idx: 0, match_start: 0, match_end: 1,
                   replacement: nil, message: 'No message', code: 'GTN000', full_line: '')
    self.message(
      path: path,
      idx: idx,
      match_start: match_start,
      match_end: match_end,
      replacement: replacement,
      message: message,
      level: 'WARNING',
      code: code,
      full_line: full_line
    )
  end

  def self.error(path: '', idx: 0, match_start: 0, match_end: 1, replacement: nil, message: 'No message',
                 code: 'GTN000', full_line: '')
    self.message(
      path: path,
      idx: idx,
      match_start: match_start,
      match_end: match_end,
      replacement: replacement,
      message: message,
      level: 'ERROR',
      code: code,
      full_line: full_line
    )
  end

  def self.message(path: '', idx: 0, match_start: 0, match_end: 1, replacement: nil, message: 'No message',
                   level: 'WARNING', code: 'GTN000', full_line: '')
    end_area = { 'line' => idx + 1, 'column' => match_end }
    end_area = { 'line' => idx + 2, 'column' => 1 } if match_end == full_line.length

    res = {
      'message' => message,
      'location' => {
        'path' => path,
        'range' => {
          'start' => { 'line' => idx + 1, 'column' => match_start + 1 },
          'end' => end_area
        }
      },
      'severity' => level
    }
    if !code.nil?
      res['code'] = {
        'value' => code,
        'url' => "#{@CODE_URL}##{code.gsub(/:/, '').downcase}",
      }
    end
    if !replacement.nil?
      res['suggestions'] = [{
        'text' => replacement,
        'range' => {
          'start' => { 'line' => idx + 1, 'column' => match_start + 1 },
          'end' => end_area
        }
      }]
    end
    res
  end
end

# Linting functions for the GTN
module GtnLinter
  @BAD_TOOL_LINK = /{% tool (\[[^\]]*\])\(https?.*tool_id=([^)]*)\)\s*%}/i

  def self.find_matching_texts(contents, query)
    contents.map.with_index do |text, idx|
      [idx, text, text.match(query)]
    end.select { |_idx, _text, selected| selected }
  end

  def self.fix_notoc(contents)
    find_matching_texts(contents, /{:\s*.no_toc\s*}/)
      .map do |idx, text, _selected|
      ReviewDogEmitter.delete_text(
        path: @path,
        idx: idx,
        text: text,
        message: 'Setting {: .no_toc} is discouraged, these headings provide useful places for readers to jump to.',
        code: 'GTN:001',
        full_line: text
      )
    end
  end

  # GTN:002 youtube discouraged
  def self.youtube_bad(contents)
    find_matching_texts(contents, %r{<iframe.*youtu.?be.*</iframe>})
      .map do |idx, _text, selected|
      ReviewDogEmitter.warning(
        path: @path,
        idx: idx,
        match_start: selected.begin(0),
        match_end: selected.end(0) + 1,
        replacement: '',
        message: 'Instead of embedding IFrames to YouTube contents, consider adding this video to the ' \
                 '[GTN Video Library](https://github.com/gallantries/video-library/issues/) where it will ' \
                 'be more visible for others.',
        code: 'GTN:002'
      )
    end
  end

  def self.link_gtn_tutorial_external(contents)
    find_matching_texts(
      contents,
      %r{\((https?://(training.galaxyproject.org|galaxyproject.github.io)/training-material/(.*tutorial).html)\)}
    )
      .map do |idx, _text, selected|
      ReviewDogEmitter.error(
        path: @path,
        idx: idx,
        # We wrap the entire URL (inside the explicit () in a matching group to make it easy to select/replace)
        match_start: selected.begin(1),
        match_end: selected.end(1) + 1,
        replacement: "{% link #{selected[3]}.md %}",
        message: 'Please use the link function to link to other pages within the GTN. ' \
                 'It helps us ensure that all links are correct',
        code: 'GTN:003'
      )
    end
  end

  def self.link_gtn_slides_external(contents)
    find_matching_texts(
      contents,
      %r{\((https?://(training.galaxyproject.org|galaxyproject.github.io)/training-material/(.*slides.html))\)}
    )
      .map do |idx, _text, selected|
      ReviewDogEmitter.error(
        path: @path,
        idx: idx,
        match_start: selected.begin(1),
        match_end: selected.end(1) + 1,
        replacement: "{% link #{selected[3]} %}",
        message: 'Please use the link function to link to other pages within the GTN. ' \
                 'It helps us ensure that all links are correct',
        code: 'GTN:003'
      )
    end
  end

  def self.check_dois(contents)
    find_matching_texts(contents, %r{(\[[^\]]*\]\(https?://doi.org/[^)]*\))})
      .reject { |_idx, _text, selected| selected[0].match(%r{10.5281/zenodo}) } # Ignoring zenodo
      .map do |idx, _text, selected|
      ReviewDogEmitter.warning(
        path: @path,
        idx: idx,
        match_start: selected.begin(0),
        match_end: selected.end(0) + 2,
        replacement: '{% cite ... %}',
        message: 'This looks like a DOI which could be better served by using the built-in Citations mechanism. ' \
                 'You can use https://doi2bib.org to convert your DOI into a .bib formatted entry, ' \
                 'and add to your tutorial.md',
        code: 'GTN:004'
      )
    end
  end

  def self.check_pmids(contents)
    # https://www.ncbi.nlm.nih.gov/pubmed/24678044
    find_matching_texts(contents,
                        %r{(\[[^\]]*\]\(https?://www.ncbi.nlm.nih.gov/pubmed//[0-9]*\))}).map do |idx, _text, selected|
      ReviewDogEmitter.warning(
        path: @path,
        idx: idx,
        match_start: selected.begin(0),
        match_end: selected.end(0) + 2,
        replacement: '{% cite ... %}',
        message: 'This looks like a PMID which could be better served by using the built-in Citations mechanism. ' \
                 'You can use https://doi2bib.org to convert your PMID/PMCID into a .bib formatted entry, ' \
                 'and add to your tutorial.md',
        code: 'GTN:004'
      )
    end
  end

  def self.check_bad_link_text(contents)
    find_matching_texts(contents, /\[\s*(here|link)\s*\]/i)
      .map do |idx, _text, selected|
      ReviewDogEmitter.error(
        path: @path,
        idx: idx,
        match_start: selected.begin(0),
        match_end: selected.end(0) + 1,
        replacement: '[Something better here]',
        message: "Please do not use 'here' as your link title, it is " \
                 '[bad for accessibility](https://usability.yale.edu/web-accessibility/articles/links#link-text). ' \
                 'Instead try restructuring your sentence to have useful descriptive text in the link.',
        code: 'GTN:005'
      )
    end
  end

  def self.incorrect_calls(contents)
    a = find_matching_texts(contents, /([^{]|^)(%\s*[^%]*%})/i)
        .map do |idx, _text, selected|
      ReviewDogEmitter.error(
        path: @path,
        idx: idx,
        match_start: selected.begin(2),
        match_end: selected.end(2) + 1,
        replacement: "{#{selected[2]}",
        message: 'It looks like you might be missing the opening { of a jekyll function',
        code: 'GTN:006'
      )
    end
    b = find_matching_texts(contents, /{([^%]\s*[^%]* %})/i)
        .map do |idx, _text, selected|
      ReviewDogEmitter.error(
        path: @path,
        idx: idx,
        match_start: selected.begin(1),
        match_end: selected.end(1) + 1,
        replacement: "%#{selected[1]}",
        message: 'It looks like you might be missing the opening % of a jekyll function',
        code: 'GTN:006'
      )
    end

    c = find_matching_texts(contents, /({%\s*[^%]*%)([^}]|$)/i)
        .map do |idx, _text, selected|
      ReviewDogEmitter.error(
        path: @path,
        idx: idx,
        match_start: selected.begin(1),
        match_end: selected.end(1) + 2,
        replacement: "#{selected[1]}}#{selected[2]}",
        message: 'It looks like you might be missing the closing } of a jekyll function',
        code: 'GTN:006'
      )
    end

    d = find_matching_texts(contents, /({%\s*[^}]*[^%])}/i)
        .map do |idx, _text, selected|
      ReviewDogEmitter.error(
        path: @path,
        idx: idx,
        match_start: selected.begin(1),
        match_end: selected.end(1) + 1,
        replacement: "#{selected[1]}%",
        message: 'It looks like you might be missing the closing % of a jekyll function',
        code: 'GTN:006'
      )
    end
    a + b + c + d
  end

  @CITATION_LIBRARY = nil

  def self.citation_library
    if @CITATION_LIBRARY.nil?
      lib = BibTeX::Bibliography.new
      (enumerate_type(/bib$/) + enumerate_type(/bib$/, root_dir: 'faqs')).each do |path|
        b = BibTeX.open(path)
        b.each do |x|
          # Record the bib path.
          x._path = path
          lib << x
        end
      end
      @CITATION_LIBRARY = lib
    end

    @CITATION_LIBRARY
  end

  def self.check_bad_cite(contents)
    find_matching_texts(contents, /{%\s*cite\s+([^%]*)\s*%}/i)
      .map do |idx, _text, selected|
      citation_key = selected[1].strip
      if citation_library[citation_key].nil?
        ReviewDogEmitter.error(
          path: @path,
          idx: idx,
          match_start: selected.begin(0),
          match_end: selected.end(0),
          replacement: nil,
          message: "The citation (#{citation_key}) could not be found.",
          code: 'GTN:007'
        )
      end
    end
  end

  def self.non_existent_snippet(contents)
    find_matching_texts(contents, /{%\s*snippet\s+([^ ]*)/i)
      .reject do |_idx, _text, selected|
      File.exist?(selected[1])
    end
      .map do |idx, _text, selected|
      ReviewDogEmitter.error(
        path: @path,
        idx: idx,
        match_start: selected.begin(0),
        match_end: selected.end(0),
        replacement: nil,
        message: "This snippet (`#{selected[1]}`) does not seem to exist",
        code: 'GTN:008'
      )
    end
  end

  def self.bad_tool_links(contents)
    find_matching_texts(contents, @BAD_TOOL_LINK)
      .map do |idx, _text, selected|
      ReviewDogEmitter.error(
        path: @path,
        idx: idx,
        match_start: selected.begin(0),
        match_end: selected.end(0) + 1,
        replacement: "{% tool #{selected[1]}(#{selected[2]}) %}",
        message: 'You have used the full tool URL to a specific server, here we only need the tool ID portion.',
        code: 'GTN:009'
      )
    end
  end

  ALLOWED_SHORT_IDS = [
    'ChangeCase',
    'Convert characters1',
    'Count1',
    'Cut1',
    'Extract_features1',
    'Filter1',
    'Grep1',
    'Grouping1',
    'Paste1',
    'Remove beginning1',
    'Show beginning1',
    'Summary_Statistics1',
    'addValue',
    'cat1',
    'comp1',
    'gene2exon1',
    'intermine',
    'join1',
    'param_value_from_file',
    'random_lines1',
    'sort1',
    'ucsc_table_direct1',
    'upload1',
    'wc_gnu',
    'wig_to_bigWig'
  ].freeze

  def self.check_tool_link(contents)
    find_matching_texts(contents, /{%\s*tool \[([^\]]*)\]\(([^)]*)\)\s*%}/)
      .map do |idx, _text, selected|
      # text = selected[1]
      link = selected[2]

      errs = []

      if link.match(%r{/})
        if link.count('/') < 5
          errs.push(ReviewDogEmitter.error(
                      path: @path,
                      idx: idx,
                      match_start: selected.begin(2),
                      match_end: selected.end(2) + 1,
                      replacement: nil,
                      message: "This tool identifier looks incorrect, it doesn't have the right number of segments.",
                      code: 'GTN:009'
                    ))
        end

        if link.match(/testtoolshed/)
          errs.push(ReviewDogEmitter.warning(
                      path: @path,
                      idx: idx,
                      match_start: selected.begin(2),
                      match_end: selected.end(2) + 1,
                      replacement: nil,
                      message: 'The GTN strongly avoids using testtoolshed tools in your tutorials or workflows',
                      code: 'GTN:009'
                    ))
        end
      else
        if link.match(/\+/)
          errs.push(ReviewDogEmitter.error(
                      path: @path,
                      idx: idx,
                      match_start: selected.begin(2),
                      match_end: selected.end(2) + 1,
                      replacement: nil,
                      message: 'Broken tool link, unnecessary +',
                      code: 'GTN:009'
                    ))
        end

        if !ALLOWED_SHORT_IDS.include?(link) &&
           !link.match(/^interactive_tool_/) &&
           !link.match(/__[A-Z_]+__/) &&
           !link.match(/^{{.*}}$/)
          errs.push(ReviewDogEmitter.error(
                      path: @path,
                      idx: idx,
                      match_start: selected.begin(2),
                      match_end: selected.end(2) + 1,
                      replacement: nil,
                      message: 'Unknown short tool ID. Please use the full tool ID, or check bin/lint.rb ' \
                               'if you believe this is correct.',
                      code: 'GTN:009'
                    ))
        end
      end

      errs
    end
  end

  def self.new_more_accessible_boxes(contents)
    #  \#\#\#
    find_matching_texts(contents, /> (### {%\s*icon ([^%]*)\s*%}[^:]*:?(.*))/)
      .map do |idx, _text, selected|
      key = selected[2].strip.gsub(/_/, '-')
      ReviewDogEmitter.error(
        path: @path,
        idx: idx,
        match_start: selected.begin(1),
        match_end: selected.end(1) + 1,
        replacement: "<#{key}-title>#{selected[3].strip}</#{key}-title>",
        message: 'We have developed a new syntax for box titles, please consider using this instead.',
        code: 'GTN:010'
      )
    end
  end

  def self.new_more_accessible_boxes_agenda(contents)
    #  \#\#\#
    find_matching_texts(contents, /> (###\s+Agenda\s*)/)
      .map do |idx, _text, selected|
      ReviewDogEmitter.error(
        path: @path,
        idx: idx,
        match_start: selected.begin(1),
        match_end: selected.end(1) + 1,
        replacement: '<agenda-title></agenda-title>',
        message: 'We have developed a new syntax for box titles, please consider using this instead.',
        code: 'GTN:010'
      )
    end
  end

  def self.no_target_blank(contents)
    find_matching_texts(contents, /target=("_blank"|'_blank')/)
      .map do |idx, _text, selected|
      ReviewDogEmitter.warning(
        path: @path,
        idx: idx,
        match_start: selected.begin(0),
        match_end: selected.end(0),
        replacement: nil,
        message: 'Please do not use `target="_blank"`, [it is bad for accessibility.]' \
                 '(https://www.a11yproject.com/checklist/#identify-links-that-open-in-a-new-tab-or-window)',
        code: 'GTN:011'
      )
    end
  end

  def self.check_bad_link(contents)
    find_matching_texts(contents, /{%\s*link\s+([^%]*)\s*%}/i)
      .map do |idx, _text, selected|
      path = selected[1].to_s.strip
      if !File.exist?(path.gsub(%r{^/}, ''))
        ReviewDogEmitter.error(
          path: @path,
          idx: idx,
          match_start: selected.begin(0),
          match_end: selected.end(0),
          replacement: nil,
          message: "The linked file (`#{selected[1].strip}`) could not be found.",
          code: 'GTN:018'
        )
      end
    end
  end

  def self.check_looks_like_heading(contents)
    # TODO: we should remove this someday, but, we need to have a good solution
    # and we're still a ways from that.
    #
    # There's no clear way to say "this subsection of the content has its own hierarchy"
    return if @path.match(/faq/)

    find_matching_texts(contents, /^\*\*(.*)\*\*$/)
      .map do |idx, _text, selected|
      ReviewDogEmitter.warning(
        path: @path,
        idx: idx,
        match_start: selected.begin(1),
        match_end: selected.end(1) + 1,
        replacement: "### #{selected[1]}",
        message: "This looks like a heading, but isn't. Please use proper semantic headings where possible. " \
                 'You should check the heading level of this suggestion, rather than accepting the change as-is.',
        code: 'GTN:020'
      )
    end
  end

  @KNOWN_TAGS = [
    # GTN
    'cite',
    'snippet',
    'link',
    'icon',
    'tool',
    'color',

    'set', # This isn't strictly GTN, it's seen inside a raw in a tool tutorial.
    # Jekyll
    'if', 'else', 'elsif', 'endif',
    'capture', 'assign', 'include',
    'comment', 'endcomment',
    'for', 'endfor',
    'unless', 'endunless',
    'raw', 'endraw'
  ].freeze

  def self.check_bad_tag(contents)
    find_matching_texts(contents, /{%\s*(?<tag>[a-z]+)/)
      .reject { |_idx, _text, selected| @KNOWN_TAGS.include? selected[:tag] }
      .map do |idx, _text, selected|
      ReviewDogEmitter.warning(
        path: @path,
        idx: idx,
        match_start: selected.begin(1),
        match_end: selected.end(1) + 1,
        replacement: nil,
        message: "We're not sure this tag is correct (#{selected[:tag]}), it isn't one of the known tags.",
        code: 'GTN:021'
      )
    end
  end

  @BOX_CLASSES = %w[
    agenda
    code-in
    code-out
    comment
    details
    feedback
    hands-on
    hands_on
    question
    solution
    tip
    warning
  ].freeze

  def self.check_useless_box_prefix(contents)
    find_matching_texts(contents, /<(?<tag>[a-z_-]+)-title>(?<fw>[a-zA-Z_-]+:?\s*)/)
      .select do |_idx, _text, selected|
      @BOX_CLASSES.include?(selected[:tag]) and selected[:tag] == selected[:fw].gsub(/:\s*$/, '').downcase
    end
      .map do |idx, _text, selected|
      ReviewDogEmitter.warning(
        path: @path,
        idx: idx,
        match_start: selected.begin(2),
        match_end: selected.end(2) + 1,
        replacement: '',
        message: "It is no longer necessary to prefix your #{selected[:tag]} box titles with " \
                 "#{selected[:tag].capitalize}, this is done automatically.",
        code: 'GTN:022'
      )
    end
  end

  def self.check_bad_heading_order(contents)
    depth = 1
<<<<<<< HEAD
    find_matching_texts(contents, /^(?<level>#+)/)
      .map do |idx, text, selected|
=======
    headings = self.find_matching_texts(contents, /^(?<level>#+)\s?(?<title>.*)/)
    .map {|idx, text, selected|
>>>>>>> fa8730cf
      new_depth = selected[:level].length
      depth_change = new_depth - depth
      depth = new_depth
      [idx, text, selected, depth_change, new_depth]
<<<<<<< HEAD
    end.select do |_idx, _text, _selected, depth_change, _new_depth|
=======
    }

    all_headings = headings.map{ |idx, text, selected, depth_change, new_depth| selected[:level] + " " + selected[:title] }

    headings.select{ |idx, text, selected, depth_change, new_depth|
>>>>>>> fa8730cf
      depth_change > 1
    end.map do |idx, _text, selected, depth_change, new_depth|
      ReviewDogEmitter.error(
        path: @path,
        idx: idx,
        match_start: selected.begin(1),
        match_end: selected.end(1) + 1,
<<<<<<< HEAD
        replacement: '#' * (new_depth - depth_change + 1),
        message: 'You have skipped a heading level, please correct this.',
        code: 'GTN:028'
=======
        replacement: "#" * (new_depth - depth_change + 1),
        message: "You have skipped a heading level, please correct this.\n<details><summary>Listing of Heading Levels</summary>\n\n```\n#{all_headings.join("\n")}\n```\n</details>",
        code: "GTN:028",
>>>>>>> fa8730cf
      )
    end
  end

  def self.check_bolded_heading(contents)
    find_matching_texts(contents, /^#+ (?<title>\*\*.*\*\*)$/)
      .map do |idx, _text, selected|
      ReviewDogEmitter.error(
        path: @path,
        idx: idx,
        match_start: selected.begin(1),
        match_end: selected.end(1) + 1,
        replacement: selected[:title][2..-3],
        message: 'Please do not bold headings, it is unncessary ' \
                 'and will potentially cause screen readers to shout them.',
        code: 'GTN:029'
      )
    end
  end

  def self.fix_md(contents)
    [
      *fix_notoc(contents),
      *youtube_bad(contents),
      *link_gtn_slides_external(contents),
      *link_gtn_tutorial_external(contents),
      *check_dois(contents),
      *check_pmids(contents),
      *check_bad_link_text(contents),
      *incorrect_calls(contents),
      *check_bad_cite(contents),
      *non_existent_snippet(contents),
      *bad_tool_links(contents),
      *check_tool_link(contents),
      *new_more_accessible_boxes(contents),
      *new_more_accessible_boxes_agenda(contents),
      *no_target_blank(contents),
      *check_bad_link(contents),
      *check_looks_like_heading(contents),
      *check_bad_tag(contents),
      *check_useless_box_prefix(contents),
      *check_bad_heading_order(contents),
      *check_bolded_heading(contents)
    ]
  end

  def self.bib_missing_mandatory_fields(bib)
    results = []
    bib.each do |x|
      begin
        doi = x.doi
      rescue StandardError
        doi = nil
      end

      begin
        url = x.url
      rescue StandardError
        url = nil
      end

      results.push([x.key, 'Missing both a DOI and a URL. Please add one of the two.']) if doi.nil? && url.nil?

      begin
        x.title
        results.push([x.key, 'This entry is missing a title attribute. Please add it.']) if !x.title
      rescue StandardError
        results.push([x.key, 'This entry is missing a title attribute. Please add it.'])
      end
    end
    results
  end

  def self.fix_ga_wf(contents)
    results = []
    if !contents.key?('tags')
      topic = @path.split('/')[1]
      results.push(ReviewDogEmitter.file_error(
                     path: @path, message: "This workflow is missing tags. Please add `\"tags\": [\"#{topic}\"]`",
                     code: 'GTN:015'
                   ))
    end

    if !contents.key?('annotation')
      results.push(ReviewDogEmitter.file_error(
                     path: @path,
                     message: 'This workflow is missing an annotation. Please add `"annotation": "title of tutorial"`',
                     code: 'GTN:016'
                   ))
    end

    if !contents.key?('license')
      results.push(ReviewDogEmitter.file_error(
                     path: @path,
                     message: 'This workflow is missing a license. Please select a valid OSI license. ' \
                              'You can correct this in the Galaxy workflow editor.',
                     code: 'GTN:026'
                   ))
    end

    if contents.key?('creator')
      contents['creator']
        .select { |c| c['class'] == 'Person' }
        .each do |p|
          if !p.key?('identifier') || (p['identifier'] == '')
            results.push(ReviewDogEmitter.file_error(
                           path: @path,
                           message: 'This workflow has a creator but is missing an identifier for them. ' \
                                    'Please ensure all creators have valid ORCIDs.',
                           code: 'GTN:025'
                         ))
          end

          if !p.key?('name') || (p['name'] == '')
            results.push(ReviewDogEmitter.file_error(
                           path: @path, message: 'This workflow has a creator but is a name, please add it.',
                           code: 'GTN:025'
                         ))
          end
        end
    else
      results.push(ReviewDogEmitter.file_error(
                     path: @path,
                     message: 'This workflow is missing a Creator. Please edit this workflow in ' \
                              'Galaxy to add the correct creator entities',
                     code: 'GTN:024'
                   ))
    end
    results
  end

  def self.fix_bib(contents, bib)
    bad_keys = bib_missing_mandatory_fields(bib)
    results = []
    bad_keys.each do |key, reason|
      results += find_matching_texts(contents, /^\s*@.*{#{key},/)
                 .map do |idx, text, _selected|
        ReviewDogEmitter.error(
          path: @path,
          idx: idx,
          match_start: 0,
          match_end: text.length,
          replacement: nil,
          message: reason,
          code: 'GTN:012'
        )
      end
    end
    results
  end

  @PLAIN_OUTPUT = false

  def self.set_plain_output
    @PLAIN_OUTPUT = true
  end

  def self.set_rdjson_output
    @PLAIN_OUTPUT = false
  end

  @LIMIT_EMITTED_CODES = nil
  def self.code_limits(codes)
    @LIMIT_EMITTED_CODES = codes
  end

  @AUTO_APPLY_FIXES = false
  def self.enable_auto_fix
    @AUTO_APPLY_FIXES = true
  end

  def self.format_reviewdog_output(message)
    return if !@LIMIT_EMITTED_CODES.nil? && !@LIMIT_EMITTED_CODES.include?(message['code']['value'])

    if !message.nil? && (message != [])
      if @PLAIN_OUTPUT # $stdout.tty? or
        parts = [
          message['location']['path'],
          message['location']['range']['start']['line'],
          message['location']['range']['start']['column'],
          message['location']['range']['end']['line'],
          message['location']['range']['end']['column'],
          "#{message['code']['value'].gsub(/:/, '')} #{message['message'].split("\n")[0]}"
        ]
        puts parts.join(':')
      else
        puts JSON.generate(message)
      end
    end

    return unless @AUTO_APPLY_FIXES && message['suggestions'].length.positive?

    start_line = message['location']['range']['start']['line']
    start_coln = message['location']['range']['start']['column']
    end_line = message['location']['range']['end']['line']
    end_coln = message['location']['range']['end']['column']

    if start_line == end_line
      # We only really support single-line changes. This will probs fuck up
      lines = File.read(message['location']['path']).split("\n")
      original = lines[start_line - 1].dup

      repl = message['suggestions'][0]['text']

      # puts "orig #{original}"
      # puts "before #{original[0..start_coln - 2]}"
      # puts "selected '#{original[start_coln-1..end_coln-2]}'"
      # puts "after #{original[end_coln-2..-1]}"
      # puts "replace: #{repl}"

      # puts "#{original[0..start_coln - 2]} + #{repl} + #{original[end_coln-1..-1]}"
      fixed = original[0..start_coln - 2] + repl + original[end_coln - 1..]
      warn "Fixing #{original} to #{fixed}"
      lines[start_line - 1] = fixed

      # Save our changes
      File.write(message['location']['path'], (lines + ['']).join("\n"))
    else
      warn 'Cannot apply this suggestion sorry'
    end
  end

  def self.emit_results(results)
    return unless !results.nil? && results.length.positive?

    results.compact.flatten.each { |r| format_reviewdog_output(r) }
  end

  def self.should_ignore(contents)
    contents.select { |x| x.match(/GTN:IGNORE:(\d\d\d)/) }.map { |x| "GTN:#{x.match(/GTN:IGNORE:(\d\d\d)/)[1]}" }.uniq
  end

  def self.filter_results(results, ignores)
    if !results.nil?
      # Remove any empty lists
      results = results.select { |x| !x.nil? && x.length.positive? }.flatten
      # Before ignoring anything matching GTN:IGNORE:###
      return results if ignores.nil?

      results = results.select { |x| ignores.index(x['code']['value']).nil? } if results.length.positive?
      return results
    end
    nil
  end

  def self.fix_file(path)
    @path = path

    if path.match(/\s/)
      emit_results([ReviewDogEmitter.file_error(path: path,
                                                message: 'There are spaces in this filename, that is forbidden.',
                                                code: 'GTN:014')])
    end

    case path
    when /md$/
      handle = File.open(path, 'r')
      contents = handle.read.split("\n")
      ignores = should_ignore(contents)
      results = fix_md(contents)

      results = filter_results(results, ignores)
      emit_results(results)
    when /.bib$/
      handle = File.open(path, 'r')
      contents = handle.read.split("\n")

      bib = BibTeX.open(path)
      results = fix_bib(contents, bib)

      results = filter_results(results, ignores)
      emit_results(results)
    when /.ga$/
      handle = File.open(path, 'r')
      begin
        contents = handle.read
        data = JSON.parse(contents)
        results = []

        # Check if there's a missing workflow test
        folder = File.dirname(path)
        basename = File.basename(path).gsub(/.ga$/, '')
        possible_tests = Dir.glob("#{folder}/#{basename}*ym*")
        possible_tests = possible_tests.grep(/#{basename}[_-]tests?.ya?ml/)

        if possible_tests.empty?
          results += [
            ReviewDogEmitter.file_error(path: path,
                                        message: 'This workflow is missing a test, which is now mandatory. Please ' \
                                                 'see [the FAQ on how to add tests to your workflows](' \
                                                 'https://training.galaxyproject.org/training-material/faqs/' \
                                                 'gtn/gtn_workflow_testing.html).',
                                        code: 'GTN:027')
          ]
        end

        # Check if they use TS tools, we do this here because it's easier to look at the plain text.
        contents.split("\n").each.with_index do |text, linenumber|
          if text.match(/testtoolshed/)
            results += [
              ReviewDogEmitter.error(
                path: @path,
                idx: linenumber,
                match_start: 0,
                match_end: text.length,
                replacement: nil,
                message: 'This step uses a tool from the testtoolshed. These are not permitted in GTN tutorials.',
                code: 'GTN:017'
              )
            ]
          end
        end
        results += fix_ga_wf(data)

        results = filter_results(results, ignores)
        emit_results(results)
      rescue StandardError
        emit_results([ReviewDogEmitter.file_error(path: path, message: 'Unparseable JSON in this workflow file.',
                                                  code: 'GTN:019')])
      end
    end
  end

  def self.enumerate_type(filter, root_dir: 'topics')
    paths = []
    Find.find("./#{root_dir}") do |path|
      if FileTest.directory?(path)
        next unless File.basename(path).start_with?('.')

        Find.prune       # Don't look any further into this directory.

      elsif path.match(filter)
        paths.push(path)
      end
    end
    paths
  end

  def self.enumerate_symlinks
    paths = []
    Find.find('./topics') do |path|
      if FileTest.directory?(path)
        next unless File.basename(path).start_with?('.')

        Find.prune       # Don't look any further into this directory.

      elsif File.symlink?(path)
        paths.push(path)
      end
    end
    paths
  end

  def self.enumerate_lintable
    enumerate_type(/bib$/) + enumerate_type(/md$/) + enumerate_type(/md$/, root_dir: 'faqs')
  end

  def self.enumerate_all
    enumerate_type(/.*/)
  end

  def self.run_linter_global
    enumerate_type(/:/).each do |path|
      format_reviewdog_output(
        ReviewDogEmitter.file_error(path: path,
                                    message: 'There are colons in this filename, that is forbidden.', code: 'GTN:014')
      )
    end

    enumerate_symlinks.each do |path|
      if !File.exist?(Pathname.new(path).realpath)
        format_reviewdog_output(
          ReviewDogEmitter.file_error(path: path, message: 'This is a BAD symlink', code: 'GTN:013')
        )
      end
    rescue StandardError
      format_reviewdog_output(
        ReviewDogEmitter.file_error(path: path, message: 'This is a BAD symlink', code: 'GTN:013')
      )
    end
    enumerate_type(/data[_-]library.ya?ml/).each do |path|
      if path.split('/')[-1] != 'data-library.yaml'
        format_reviewdog_output(
          ReviewDogEmitter.file_error(path: path,
                                      message: 'This file must be named data-library.yaml. Please rename it.',
                                      code: 'GTN:023')
        )
      end
    end
    enumerate_type(/\.ga$/).each do |path|
      fix_file(path)
    end
    enumerate_lintable.each do |path|
      fix_file(path)
    end
  end
end

if $PROGRAM_NAME == __FILE__
  linter = GtnLinter

  require 'optparse'
  require 'ostruct'

  options = {}
  OptionParser.new do |opt|
    # Mutually exclusive
    opt.on('-f', '--format [plain|rdjson]', 'Preferred output format, defaults to plain') { |o| options[:format] = o }
    opt.on('-p', '--path file.md', 'Specify a single file to check instead of the entire repository') do |o|
      options[:path] = o
    end
    opt.on('-l', '--limit GTN:001,...', 'Limit output to specific codes') { |o| options[:limit] = o }
    opt.on('-a', '--auto-fix', 'I am not sure this is really safe, be careful') { |_o| options[:apply] = true }
  end.parse!

  options[:format] = 'plain' if options[:format].nil?

  if options[:format] == 'plain'
    linter.set_plain_output
  else
    linter.set_rdjson_output
  end

  linter.code_limits(options[:limit].split(',')) if options[:limit]

  linter.enable_auto_fix if options[:apply]

  if options[:path].nil?
    linter.run_linter_global
  else
    linter.fix_file(options[:path])
  end
end<|MERGE_RESOLUTION|>--- conflicted
+++ resolved
@@ -616,26 +616,17 @@
 
   def self.check_bad_heading_order(contents)
     depth = 1
-<<<<<<< HEAD
-    find_matching_texts(contents, /^(?<level>#+)/)
-      .map do |idx, text, selected|
-=======
-    headings = self.find_matching_texts(contents, /^(?<level>#+)\s?(?<title>.*)/)
+    headings = find_matching_texts(contents, /^(?<level>#+)\s?(?<title>.*)/)
     .map {|idx, text, selected|
->>>>>>> fa8730cf
       new_depth = selected[:level].length
       depth_change = new_depth - depth
       depth = new_depth
       [idx, text, selected, depth_change, new_depth]
-<<<<<<< HEAD
-    end.select do |_idx, _text, _selected, depth_change, _new_depth|
-=======
     }
 
     all_headings = headings.map{ |idx, text, selected, depth_change, new_depth| selected[:level] + " " + selected[:title] }
 
     headings.select{ |idx, text, selected, depth_change, new_depth|
->>>>>>> fa8730cf
       depth_change > 1
     end.map do |idx, _text, selected, depth_change, new_depth|
       ReviewDogEmitter.error(
@@ -643,15 +634,9 @@
         idx: idx,
         match_start: selected.begin(1),
         match_end: selected.end(1) + 1,
-<<<<<<< HEAD
         replacement: '#' * (new_depth - depth_change + 1),
-        message: 'You have skipped a heading level, please correct this.',
-        code: 'GTN:028'
-=======
-        replacement: "#" * (new_depth - depth_change + 1),
         message: "You have skipped a heading level, please correct this.\n<details><summary>Listing of Heading Levels</summary>\n\n```\n#{all_headings.join("\n")}\n```\n</details>",
-        code: "GTN:028",
->>>>>>> fa8730cf
+        code: 'GTN:028',
       )
     end
   end
