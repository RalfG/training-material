--- conflicted
+++ resolved
@@ -165,17 +165,12 @@
   # Returns:
   # +Hash+:: The tutorial material
   def self.fetch_tutorial_material(site, topic_name, tutorial_name)
-<<<<<<< HEAD
     fill_cache(site)
-    site.data['cache_topic_filter'][topic_name].select { |p| p['tutorial_name'] == tutorial_name }[0]
-=======
-    self.fill_cache(site)
     if site.data['cache_topic_filter'][topic_name].nil?
       Jekyll.logger.warn "Topic cache not filled, cannot fetch tutorial material for #{topic_name}"
     else
       site.data['cache_topic_filter'][topic_name].select{|p| p['tutorial_name'] == tutorial_name}[0]
     end
->>>>>>> fa8730cf
   end
 
   ##
@@ -233,11 +228,6 @@
 
     return nil if parts[-1] =~ /data[_-]library.yaml/ || parts[-1] =~ /data[_-]manager.yaml/
 
-<<<<<<< HEAD
-    return nil if parts[-1] == 'tools.yaml'
-
-=======
->>>>>>> fa8730cf
     if parts[4] =~ /tutorial.*\.md/
       material['type'] = 'tutorial'
     elsif parts[4] =~ /slides.*\.html/
@@ -409,19 +399,11 @@
     end
 
     # In dev configuration, this breaks for me. Not sure why config isn't available.
-<<<<<<< HEAD
     domain = if !site.config.nil? && site.config.key?('url')
                "#{site.config['url']}#{site.config['baseurl']}"
              else
-               '/training-material/'
+               'http://localhost:4000//training-material/'
              end
-=======
-    if not site.config.nil? and site.config.has_key? "url"
-      domain = "#{site.config['url']}#{site.config['baseurl']}"
-    else
-      domain = "http://localhost:4000/training-material/"
-    end
->>>>>>> fa8730cf
     # Similar as above.
     workflows = Dir.glob("#{folder}/workflows/*.ga") # TODO: support gxformat2
     if workflows.length.positive?
