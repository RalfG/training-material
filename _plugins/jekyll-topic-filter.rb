require 'json'
require 'yaml'
require './_plugins/gtn.rb'


module TopicFilter
  def self.list_topics(site)
    site.data.select{|k, v| v.is_a?(Hash) && v.has_key?('maintainers')}.map{|k, v| k}
  end

  def self.fill_cache(site)
    if not site.data.has_key?('cache_topic_filter')
      puts "[GTN/TopicFilter] Begin Cache Prefill"
      site.data['cache_topic_filter'] = Hash.new

      # For each topic
      self.list_topics(site).each{|topic|
        site.data['cache_topic_filter'][topic] = self.filter_by_topic(site, topic)
      }
      puts "[GTN/TopicFilter] End Cache Prefill"
    end
  end

  def self.topic_filter(site, topic_name)
    self.fill_cache(site)
    site.data['cache_topic_filter'][topic_name]
  end

  def self.list_materials_structured(site, topic_name)
    # This method is built with the idea to replace the "topic_filter" command,
    # and instead of returning semi-structured data, we will immediately return
    # fully structured data for a specific "topic_name" query, like, "admin"
    #
    # Instead of returning a flat list of tutorials, instead we'll structure
    # them properly in subtopics (if they exist) or return the flat list
    # otherwise.
    #
    # This will let us generate new "views" into the tutorial lists, having
    # them arranged in new and exciting ways.

    self.fill_cache(site)

    # Here we want to either return data structured around subtopics
    if site.data[topic_name].has_key?("subtopics")
      # We'll construct a new hash of subtopic => tutorials
      out = Hash.new
      seen_ids = []
      site.data[topic_name]['subtopics'].each{|subtopic, v|
        specific_resources = self.filter_by_topic_subtopic(site, topic_name, subtopic['id'])
        out[subtopic['id']] = {
          "subtopic" => subtopic,
          "materials" => specific_resources
        }
        seen_ids += specific_resources.map{|x| x['id'] }
      }

      # And we'll have this __OTHER__ subtopic for any tutorials that weren't
      # in a subtopic.
      all_topics_for_tutorial = self.filter_by_topic(site, topic_name)
      out["__OTHER__"] = {
        "subtopic" => {"title" => "Other", "description" => "Assorted Tutorials", "id" => "other"},
        "materials" => all_topics_for_tutorial.select{|x| ! seen_ids.include?(x['id']) }
      }
    elsif site.data[topic_name]['tag_based'] and site.data[topic_name]['custom_ordering']
      # TODO
      puts "UNIMPLEMENTED"
      out = Hash.new
    elsif site.data[topic_name]['tag_based'] # Tag based Topic
      # We'll construct a new hash of subtopic(parent topic) => tutorials
      out = Hash.new
      seen_ids = []

      materials = self.filter_by_topic(site, topic_name)

      # Which topics are represented in those materials?
      seen_topics = materials.map{|x| x['topic_name']}.sort

      # Treat them like subtopics, but fake subtopics.
      seen_topics.each{|parent_topic, v|
        specific_resources = materials.select{|x| x['topic_name'] == parent_topic}
        out[parent_topic] = {
          "subtopic" => {"id" => parent_topic, "title" => site.data[parent_topic]['title'], "description" => nil},
          "materials" => specific_resources
        }
        seen_ids += specific_resources.map{|x| x['id'] }
      }

      # And we'll have this __OTHER__ subtopic for any tutorials that weren't
      # in a subtopic.
      all_topics_for_tutorial = self.filter_by_topic(site, topic_name)
      out["__OTHER__"] = {
        "subtopic" => {"title" => "Other", "description" => "Assorted Tutorials", "id" => "other"},
        "materials" => all_topics_for_tutorial.select{|x| ! seen_ids.include?(x['id']) }
      }
    else
      # Or just the list (Jury is still out on this one, should it really be a
      # flat list? Or in this identical structure.)
      out = {
        "__FLAT__" => {
          "subtopic" => nil,
          "materials" => self.filter_by_topic(site, topic_name)
        }
      }
    end

    # Cleanup empty sections
    if out.has_key?("__OTHER__") and out["__OTHER__"]["materials"].length == 0
      out.delete("__OTHER__")
    end

    out.each{|k, v|
      v['materials'].sort_by!{|m| [m.fetch('priority', 1), m['title']] }
    }

    out
  end

  def self.fetch_tutorial_material(site, topic_name, tutorial_name)
    self.fill_cache(site)
    site.data['cache_topic_filter'][topic_name].select{|p| p['tutorial_name'] == tutorial_name}[0]
  end

  def self.extract_workflow_tool_list(data)
    out = data['steps'].select{|k, v| v['type'] == "tool"}.map{|k, v| v['tool_id']}.select{|x| ! x.nil?}
    out += data['steps'].select{|k, v| v['type'] == "subworkflow"}.map{|k, v| self.extract_workflow_tool_list(v['subworkflow'])}
    out
  end

  def self.annotate_path(path)
    parts = path.split('/')
    if parts[0] == '.'
      parts.shift
    end

    if parts[0] != 'topics'
      return nil
    end

    if parts[2] != 'tutorials'
      return nil
    end

    if parts.length < 4
      return nil
    end

    material = {
      "topic" => parts[1], # Duplicate
      "topic_name" => parts[1],
      "material" => parts[1] + '/' + parts[3],
      "tutorial_name" => parts[3],
      "dir" => parts[0..3].join('/'),
    }

    if path =~ /\/faqs\//
      return nil
    end

    if parts[-1] =~ /data[_-]library.yaml/ || parts[-1] =~ /data[_-]manager.yaml/
      return nil
    end

    if parts[-1] == 'tools.yaml'
      return nil
    end

    if parts[4] =~ /tutorial.*\.md/
      material['type'] = 'tutorial'
    elsif parts[4] =~ /slides.*\.html/
      material['type'] = 'slides'
    elsif parts[4] =~ /ipynb$/
      material['type'] = 'ipynb'
    elsif parts[4] =~ /Rmd$/
      material['type'] = 'rmd'
    elsif parts[4] == 'workflows'
      material['type'] = 'workflow'
    elsif parts[4] == 'tours'
      material['type'] = 'tour'
    elsif parts[-1] == 'index.md'
      return nil
    else
      return nil
      # material['type'] = 'unknown'
    end

    return material

  end

  def self.collate_materials(pages)
    # In order to speed up queries later, we'll store a set of "interesting"
    # pages (i.e. things that are under `topic_name`)
    interesting = {}
    for page in pages do
      page_parts = page.url.split('/')
      # Skip anything outside of topics.
      if not page.url.include?('/topics/') then next end

      # Extract the material metadata based on the path
      page.data['url'] = page.url
      material_meta = self.annotate_path(page.path)

      # If unannotated then we want to skip this material.
      if material_meta.nil? then next end

      mk = material_meta['material']

      if not interesting.has_key? mk
        interesting[mk] = material_meta.dup
        interesting[mk].delete("type") # Remove the type since it's specific, not generic
        interesting[mk]["resources"] = []
      end

      page.data['topic_name'] = material_meta['topic_name']
      page.data['tutorial_name'] = material_meta['tutorial_name']
      page.data['dir'] = material_meta['dir']

      interesting[mk]["resources"].push([material_meta["type"], page])
    end

    interesting
  end

  def self.resolve_material(site, material)
    # We've already
    # looked in every /topic/*/tutorials/* folder, and turn these disparate
    # resources into a page_obj as well. Most variables are copied directly,
    # either from a tutorial, or a slides (if no tutorial is available.) This
    # means we do not (cannot) support external_slides AND external_handson.
    # This is probably a sub-optimal situation we'll end up fixing someday.
    #
    tutorials = material["resources"].select{|a| a[0] == 'tutorial'}
    slides    = material["resources"].select{|a| a[0] == 'slides'}
    tours     = material["resources"].select{|a| a[0] == 'tours'}

    # Our final "page" object (a "material")
    page = nil

    slide_has_video = false
    slide_translations = []
    if slides.length > 0 then
      page = slides.sort{|a, b| a[1].path <=> b[1].path}[0][1]
      slide_has_video = page.data.fetch('video', false)
      slide_translations = page.data.fetch('translations', [])
    end

    # No matter if there were slides, we override with tutorials if present.
    tutorial_translations = []
    if tutorials.length > 0 then
      page = tutorials.sort{|a, b| a[1].path <=> b[1].path}[0][1]
      tutorial_translations = page.data.fetch('translations', [])
    end

    if page.nil? then
      puts "[GTN/TopicFilter] Could not process material"
      return {}
    end

    # Otherwise clone the metadata from it which works well enough.
    page_obj = page.data.dup
    page_obj['id'] = page['topic_name'] + '/' + page['tutorial_name']

    id = page_obj['id']
    page_obj['video_library'] = Hash.new

    if site.data.has_key?("video-library") then
      page_obj['video_library']["tutorial"] = site.data['video-library'][id + "/tutorial"]
      page_obj['video_library']["slides"] = site.data['video-library'][id + "/slides"]
      page_obj['video_library']["demo"] = site.data['video-library'][id + "/demo"]
      page_obj['video_library']["both"] = site.data['video-library'][id]
    end

    if site.data.has_key?("session-library") then
      page_obj['video_library']["session"] = site.data['session-library'][id]
    end

    # Sometimes `hands_on` is set to something like `external`, in which
    # case it is important to not override it. So we only do that if the
    # key isn't already set. Then we choose to set it to a test for the
    # tutorial being present. We probably don't need to test both, but it
    # is hard to follow which keys are which and safer to test for both in
    # case someone edits the code later. If either of these exist, we can
    # automatically set `hands_on: true`
    if not page_obj.has_key?("hands_on") then
      page_obj['hands_on'] = tutorials.length > 0
    end

    # Same for slides, if there's a resource by that name, we can
    # automatically set `slides: true`
    if not page_obj.has_key?("slides") then
      page_obj['slides'] = slides.length > 0
    end

    folder = material["dir"]

    ymls = Dir.glob("#{folder}/quiz/*.yml") + Dir.glob("#{folder}/quiz/*.yaml")
    if ymls.length > 0
      quizzes = ymls.map{ |a| a.split('/')[-1] }
      page_obj['quiz'] = quizzes.map{|q|
        quiz_data = YAML.load_file("#{folder}/quiz/#{q}")
        {
          "id" => q,
          "path" => "#{folder}/quiz/#{q}",
          "title" => quiz_data['title'],
          "contributors" => quiz_data['contributors'],
        }
      }
    end
<<<<<<< HEAD

=======
>>>>>>> 9c45a99e
    # In dev configuration, this breaks for me. Not sure why config isn't available.
    if not site.config.nil? and site.config.has_key? "url"
      domain = "#{site.config['url']}#{site.config['baseurl']}"
    else
      domain = "/training-material/"
    end
<<<<<<< HEAD

=======
>>>>>>> 9c45a99e
    # Similar as above.
    workflows = Dir.glob("#{folder}/workflows/*.ga") # TODO: support gxformat2
    if workflows.length > 0
      workflow_names = workflows.map{ |a| a.split('/')[-1] }
      page_obj['workflows'] = workflow_names.map{|wf|
        wfid = "#{page['topic_name']}-#{page['tutorial_name']}"
        wfname = wf.gsub(/.ga/, '').downcase
        trs = "api/ga4gh/trs/v2/tools/#{wfid}/versions/#{wfname}"
        wf_path = "#{folder}/workflows/#{wf}"
        wf_json = JSON.parse(File.open(wf_path).read)
        license = wf_json['license']
        creators = wf_json['creator'] || []

        {
          "workflow" => wf,
          "tests" => Dir.glob("#{folder}/workflows/" + wf.gsub(/.ga/, '-test*')).length > 0,
          "url" => "#{domain}/#{folder}/workflows/#{wf}",
          "path" => wf_path,
          "wfid" => wfid,
          "wfname" => wfname,
          "trs_endpoint" => "#{domain}/#{trs}",
          "license" => license,
          "creators" => creators,
        }
      }
    end

    # Tool List
    #
    # This is exposed in the GTN API to help admins/devs easily get the tool
    # list for installation.
    page_obj['tools'] = []
    if page_obj['hands_on']
      page_obj['tools'] += page.content.scan(/{% tool \[[^\]]*\]\(([^)]*)\)\s*%}/)
    end

    if page_obj['workflows']
      page_obj['workflows'].each{|wf|
        wf_path = "#{folder}/workflows/#{wf['workflow']}"

        wf_data = JSON.parse(File.open(wf_path).read)
        page_obj['tools'] += self.extract_workflow_tool_list(wf_data)
      }
    end
    page_obj['tools'] = page_obj['tools'].flatten.sort.uniq

    page_obj['tours'] = tours.length > 0
    page_obj['video'] = slide_has_video
    page_obj['translations'] = Hash.new
    page_obj['translations']["tutorial"] = tutorial_translations
    page_obj['translations']["slides"] = slide_translations
    page_obj['translations']['video'] = slide_has_video # Just demand it?
    # I feel less certain about this override, but it works well enough in
    # practice, and I did not find any examples of `type: <anything other
    # than tutorial>` in topics/*/tutorials/*/tutorial.md but that doesn't
    # make it future proof.
    page_obj['type'] = 'tutorial'

    if page_obj.has_key?("draft") and page_obj['draft'] then
      if ! page_obj.has_key? 'tags'
        page_obj['tags'] = Array.new
      end
      page_obj['tags'].push('work-in-progress')
    end

    page_obj
  end

  def self.process_pages(site, pages)
    # eww.
    if site.data.has_key?('cache_processed_pages') then 
      return site.data['cache_processed_pages']
    end

    materials = self.collate_materials(pages).map{|k, v| self.resolve_material(site, v) }
    puts "[GTN/TopicFilter] Filling Materials Cache"
    site.data['cache_processed_pages'] = materials

    materials
  end

  def self.list_all_materials(site)
    self.process_pages(site, site.pages)
  end

  def self.list_all_tags(site)
    materials = self.process_pages(site, site.pages)
    materials.map{|x| x.fetch('tags', [])}.flatten.sort.uniq
  end

  def self.filter_by_topic(site, topic_name)
    # Here we make a (cached) call to load materials into memory and sort them
    # properly.
    materials = self.process_pages(site, site.pages)

    # Select out the materials by topic:
    resource_pages = materials.select{|x| x['topic_name'] == topic_name}

    # If there is nothing with that topic name, try generating it by tags.
    if resource_pages.length == 0
      resource_pages = materials.select{|x| x.fetch('tags', []).include?(topic_name)}
    end

    # The complete resources we'll return is the introduction slides first
    # (EDIT: not anymore, we rely on prioritisation!)
    # and then the rest of the pages.
    resource_pages = resource_pages.sort_by{ |k| k.fetch('priority', 1)}

    if resource_pages.length == 0 then
      puts "Error? Could not find any relevant pages for #{topic_name}"
    end

    resource_pages
  end

  def self.filter_by_topic_subtopic(site, topic_name, subtopic_id)
    resource_pages = self.filter_by_topic(site, topic_name)

    # Select out materials with the correct subtopic
    resource_pages = resource_pages.select{|x| x['subtopic'] == subtopic_id }

    if resource_pages.length == 0 then
      puts "Error? Could not find any relevant pages for #{topic_name} / #{subtopic_id}"
    end

    resource_pages
  end

  def self.get_contributors(material)
    if material.has_key?("contributors")
      material['contributors']
    else
      material['contributions'].map{|k, v| v}.flatten
    end
  end

  def self.identify_contributors(materials)
    materials
      .map{|k, v| v['materials']}.flatten # Not 100% sure why this flatten is needed? Probably due to the map over hash
      .map{|mat| get_contributors(mat) }.flatten.uniq.shuffle
  end

  def self.get_version(tool)
    if tool.count('/') > 4 then
      tool.split('/')[-1]
    else
      tool
    end
  end

  def self.short_tool(tool)
    if tool.count('/') > 4 then
      short_tool = tool.split('/')[2] + '/' + tool.split('/')[4]
    else
      short_tool = tool
    end
    short_tool
  end

  def self.list_materials_by_tool(site)
    tool_map = Hash.new

    self.list_all_materials(site).each do |m|
      m.fetch('tools', []).each do |tool|
        sid = self.short_tool(tool)
        if ! tool_map.has_key?(sid)
          tool_map[sid] = {"tool_id" => [], "tutorials" => []}
        end

        tool_map[sid]["tool_id"].push([tool, self.get_version(tool)])
        tool_map[sid]["tutorials"].push([
          m['id'], m['title'], site.data[m['topic_name']]['title'], m['url']
        ])
      end
    end

    # Uniqueify/sort
    t = tool_map.map{|k, v| 
      v["tool_id"].uniq!
      v["tool_id"].sort_by!{|k| k[1]}
      v["tool_id"].reverse!

      v["tutorials"].uniq!
      v["tutorials"].sort!
      [k, v]
    }.to_h

    # Order by most popular tool
    t.sort_by{|k, v| v["tutorials"].length}.reverse.to_h
  end
end


module Jekyll
  module ImplTopicFilter

    def most_recent_contributors(contributors, count)
      # Remove non-hof
      hof = contributors.select{ |k, v| v.fetch("halloffame", "yes") != "no" }
      # Get keys + sort by joined date
      hof_k = hof.keys.sort{ |x, y|
        hof[y].fetch('joined', '2016-01') <=> hof[x].fetch('joined', '2016-01')
      }

      # Transform back into hash
      Hash[hof_k.slice(0, count).collect{|k| [k, hof[k]]}]
    end

    def recently_modified_tutorials(site)
      tutorials = site.pages.select{|page| page.data['layout'] == 'tutorial_hands_on' }

      latest = tutorials.sort{ |x, y|
        Gtn::ModificationTimes.obtain_time(y.path) <=> Gtn::ModificationTimes.obtain_time(x.path)
      }
      latest.slice(0, 10)
    end

    def topic_count(resources)
      # Count lines in the table except introduction slides
      resources.length
    end

    def fetch_tutorial_material(site, topic_name, page_name)
      TopicFilter.fetch_tutorial_material(site, topic_name, page_name)
    end

    def list_topics_by_category(site, category)
      q = TopicFilter.list_topics(site).map{|k|
        [k, site.data[k]]
      }

      # Alllow filtering by a category, or return "all" otherwise.
      if category == "non-tag" then
        q = q.select{|k, v| v['tag_based'].nil? }
      elsif category != "all" then
        q = q.select{|k, v| v['type'] == category }
      end

      # Sort alphabetically by titles
      q = q.sort{|a, b| a[1]['title'] <=> b[1]['title'] }

      q
    end

    def list_materials_by_tool(site)
      TopicFilter.list_materials_by_tool(site)
    end

    def list_materials_structured(site, topic_name)
      TopicFilter.list_materials_structured(site, topic_name)
    end

    def list_all_tags(site)
      TopicFilter.list_all_tags(site)
    end

    def topic_filter(site, topic_name)
      TopicFilter.topic_filter(site, topic_name)
    end

    def identify_contributors(materials)
      TopicFilter.identify_contributors(materials)
    end

  end
end

Liquid::Template.register_filter(Jekyll::ImplTopicFilter)<|MERGE_RESOLUTION|>--- conflicted
+++ resolved
@@ -306,20 +306,13 @@
         }
       }
     end
-<<<<<<< HEAD
-
-=======
->>>>>>> 9c45a99e
+
     # In dev configuration, this breaks for me. Not sure why config isn't available.
     if not site.config.nil? and site.config.has_key? "url"
       domain = "#{site.config['url']}#{site.config['baseurl']}"
     else
       domain = "/training-material/"
     end
-<<<<<<< HEAD
-
-=======
->>>>>>> 9c45a99e
     # Similar as above.
     workflows = Dir.glob("#{folder}/workflows/*.ga") # TODO: support gxformat2
     if workflows.length > 0
