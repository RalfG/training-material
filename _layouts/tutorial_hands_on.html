---
layout: base
footer: no
---

{% assign topic = site.data[page.topic_name] %}
{% assign contributors = site.data['contributors'] %}
{% assign instances = site.data['instances'] %}
{% assign topic_material = site.pages | topic_filter:page.topic_name %}
{% assign language = site.other_languages  %}

{% assign intro_link = false %}
{% assign intro_target = "" %}
{% assign associated_slides = false %}
{% assign own_material = null %}
{% for material in topic_material %}
    {% if material.enable != "false" %}
        {% if material.tutorial_name == page.tutorial_name %}
            {% assign own_material = material %}
            {% if material.slides  %}
                {% assign associated_slides = true %}
            {% endif %}
        {% endif %}
        {% if material.type == "introduction" %}
            {% assign intro_link = true %}
            {% assign intro_target = material.tutorial_name | append: '.html' %}

        {% endif %}
    {% endif %}
{% endfor %}

<!-- Gitter -->
{% if page.gitter %}
  {% assign gitter = page.gitter %}
{% elsif topic.gitter %}
  {% assign gitter = topic.gitter %}
{% else %}
  {% assign gitter = site.gitter_url %}
{% endif %}

{% assign locale = site.data.lang[page.lang] %}

<script>
  ((window.gitter = {}).chat = {}).options = {
  room: '{{ gitter | remove: "https://gitter.im/" }}'
  };
</script>
<script src="https://sidecar.gitter.im/dist/sidecar.v1.js" async defer></script>

<<<<<<< HEAD
<header>
    <nav class="navbar navbar-expand-lg navbar-dark">
        <div class="container">
            <a class="navbar-brand" href="{{ site.baseurl }}/">
                <img src="{{ site.baseurl }}/{{ site.small_logo }}" height="30" alt="Galaxy Training Network logo">
                {{ site.title }}
            </a>

            <button class="navbar-toggler navbar-toggler-right" type="button" data-toggle="collapse" data-target="#top-navbar" aria-controls="top-navbar" aria-expanded="false" aria-label="Toggle navigation">
                <span class="navbar-toggler-icon"></span>
            </button>
            <div class="collapse navbar-collapse" id="top-navbar">
                <ul class="navbar-nav">
                    <li class="nav-item">
                        <a class="nav-link" href="{{ site.baseurl }}/topics/{{ topic.name }}" title="Go back to list of tutorials">
                            {% icon topic %} {{ topic.title }}
                        </a>
                    </li>

                    {% include _includes/help.html %}

                    {% include _includes/extras.html %}
                    <!--
                    <li class="nav-item">
                        <a class="nav-link" href="{{ site.github_repository }}/edit/{{ site.github_repository_branch }}/topics/{{ topic.name }}/tutorials/{{ page.tutorial_name }}/tutorial.md">
                            {% icon github %} Edit
                        </a>
                    </li>
                    -->

                     <!-- Search bar-->
                    <li class="nav-item">
                      <div id="navbarSupportedContent">
                        <!-- Search form -->
                        <form class="form-inline mr-auto" method="GET" action="{{site.baseurl}}/search">
                          <i class="fas fa-search nav-link" aria-hidden="true"></i>
                          <div class="md-form mb-2">
                            <input name="query" class="form-control nicer" type="text" placeholder="Search Tutorials" aria-label="Search">
                          </div>
                        </form>
                      </div>
                    </li>

                </ul>
            </div>
        </div>
    </nav>
</header>

<div class="container main-content">
=======
>>>>>>> 4b0ed3b1
<script type="application/ld+json">
    {% include _includes/material.jsonld material=page topic=topic site=site %}
</script>

<section class="tutorial topic-{{ page.topic_name }}">
    <h1 data-toc-skip>{{ page.title }}</h1>
    {% if page.enable == false or page.enable == "false" %}
    <div class="alert alert-warning" role="alert">
        <h4 class="alert-heading">Under Development!</h4>
        <p>This tutorial is not in its final state. The content may change a lot in the next months.
        Because of this status, it is also not listed in the topic pages.</p>
    </div>
    {% endif %}

<<<<<<< HEAD
    <div class="contributors-line">{{ locale['authors'] | default: "Authors" }}: {% include _includes/contributor-badge-list.html contributors=page.contributors %}</div>

    <blockquote class="overview">
        <h3>{{ locale['overview'] | default: "Overview"}}</h3>
        <strong>{% icon question %} {{ locale['questions'] | default: "Questions" }}:</strong>
=======
    <div class="contributors-line">By: {% include _includes/contributor-badge-list.html contributors=page.contributors %}</div>

    <blockquote class="overview">
        <h3>Overview</h3>
        <img alt="Creative Commons License" class="float-right" style="border-width:0; display: inline-block; margin:0" src="https://i.creativecommons.org/l/by/4.0/88x31.png" aria-hidden="true" />
        <strong>{% icon question aria=false %} Questions</strong>
>>>>>>> 4b0ed3b1
        <ul>
        {% for question in page.questions %}
        <li>{{ question | markdownify }}</li>
        {% endfor %}
        </ul>

<<<<<<< HEAD
        <strong>{% icon objectives %} {{ locale['objectives'] | default: "Objectives" }}: </strong>
=======
        <strong>{% icon objectives aria=false %} Objectives</strong>
>>>>>>> 4b0ed3b1
        <ul>
        {% for objective in page.objectives %}
        <li>{{ objective | markdownify }}</li>
        {% endfor %}
        </ul>

        {% if topic.requirements or page.requirements %}
<<<<<<< HEAD
        <strong>{% icon requirements %} {{ locale['requirements'] | default: "Requirements"}}:</strong>
=======
        <strong>{% icon requirements aria=false %} Requirements</strong>
>>>>>>> 4b0ed3b1
        <ul>
        {% include _includes/display_extra_training.md extra_trainings=topic.requirements %}
        {% include _includes/display_extra_training.md extra_trainings=page.requirements %}
        </ul>
<<<<<<< HEAD
        {% endif %}

        {% if page.time_estimation %}
        <div><strong>{% icon time %} {{ locale['time-estimation'] | default: "Time estimation"}}:</strong> {{ page.time_estimation | duration_to_human }}</div>
        {% endif %}

        {% if page.level %}
        <div><strong>{% icon level %} {{ locale['level'] | default: "Level"}}: </strong>
=======
        {% endif %}

        {% if page.time_estimation %}
        <div><strong>{% icon time aria=false %} Time estimation:</strong> {{ page.time_estimation | duration_to_human }}</div>
        {% endif %}

        {% if page.level %}
        <div><strong>{% icon level aria=false %} Level: </strong>
>>>>>>> 4b0ed3b1
        {% include _includes/difficulty-indicator.html level=page.level textlabel=true %}</div>
        {% endif %}

        {% if instances[topic.name].supported or topic.docker_image %}
            {% if instances[topic.name]['tutorials'][own_material.tutorial_name].supported or topic.docker_image %}
                {% assign tuto_has_docker = true %}
            {% endif %}
        {% endif %}
        {% if own_material.zenodo_link and own_material.zenodo_link != "" %}
            {% assign tuto_has_zenodo = true %}
        {% endif %}

        {% if associated_slides or intro_link or tuto_has_zenodo or own_material.workflows or own_material.tours or tuto_has_docker %}
<<<<<<< HEAD
        <div id="supporting-materials"><strong><i class="fa fa-external-link" aria-hidden="true"></i> {{ locale['supporting-materials'] | default: "Supporting Materials" }}:</strong></div>
        <ul>
            <div class="supporting_material">
            {% if associated_slides %}
                <li class="btn btn-default"><a href="{{ site.baseurl }}/topics/{{ topic.name }}/tutorials/{{ page.tutorial_name }}/slides.html" title="Slides for this tutorial">
                    {% icon slides %} {{ locale['slides'] | default: "Slides"}}
                </a></li>
            {% elsif intro_link %}
                <li class="btn btn-default supporting_material"><a href="{{ site.baseurl }}/topics/{{ topic.name }}/slides/{{ intro_target }}" title="Topic Overview slides">
                    {% icon slides %} Topic Overview slides
=======
        <div id="supporting-materials"><strong><i class="fa fa-external-link" aria-hidden="true"></i> Supporting Materials</strong></div>
        <ul class="supporting_material">
            {% if associated_slides %}
                <li class="btn btn-default"><a href="{{ site.baseurl }}/topics/{{ topic.name }}/tutorials/{{ page.tutorial_name }}/slides.html">
                    {% icon slides aria=false %} Slides
                </a></li>
            {% elsif intro_link %}
                <li class="btn btn-default supporting_material"><a href="{{ site.baseurl }}/topics/{{ topic.name }}/slides/{{ intro_target }}">
                    {% icon slides aria=false %} Topic Overview slides
>>>>>>> 4b0ed3b1
                </a></li>
            {% endif %}

            {% if tuto_has_zenodo %}
                <li class="btn btn-default supporting_material">{% include _includes/resource-zenodo.html material=own_material topic=topic.name label=true %}</li>
            {% endif %}

            {% if own_material.workflows %}
                <li class="btn btn-default supporting_material">{% include _includes/resource-workflows.html material=own_material topic=topic.name label=true %}</li>
            {% endif %}

            {% if own_material.tours %}
                <li class="btn btn-default supporting_material">{% include _includes/resource-tours.html material=own_material topic=topic.name label=true %}</li>
            {% endif %}

            {% assign faqpage = page.dir | append: 'faqs/index.md' | remove_first: '/' %}
            {% capture hasfaq %}{% file_exists {{faqpage}} %}{% endcapture %}
            {% if hasfaq == "true" %}
               {% include _includes/resource-faqs.html material=own_material topic=topic.name %}
            {% endif %}

            {% if tuto_has_docker and topic.name != 'admin' %}
                <li class="btn btn-default supporting_material">{% include _includes/instance-dropdown.html instances=instances topic=topic.name tuto=own_material.tutorial_name docker=topic.docker_image label=true %}</li>
            {% endif %}
<<<<<<< HEAD
            </div>
        </ul>
        {% endif %}

        <div><strong> {% icon last_modification %} {{ locale['last-modification'] | default: "Last modification" }}:</strong> {{ page.last_modified_at | date: "%b %-d, %Y"}} </div>
=======
        </ul>
        {% endif %}

        <div><strong> {% icon last_modification aria=false %} Last modification:</strong> {{ page.last_modified_at | date: "%b %-d, %Y"}} </div>
        <div><strong>{% icon license aria=false %} License:</strong> Tutorial Content is licensed under <a rel="license" href="http://creativecommons.org/licenses/by/4.0/">Creative Commons Attribution 4.0 International License</a> The GTN Framework is <a rel="license" href="{{ site.github_repository }}/blob/main/LICENSE.md">MIT</a></div>

>>>>>>> 4b0ed3b1
    </blockquote>

    <div class="container">
        <div class="row">
            <!-- sidebar, which will move to the top on a small screen -->
            <div class="col-sm-2">
<<<<<<< HEAD
                <nav id="toc" data-toggle="toc" class="sticky-top"></nav>
=======
                <nav id="toc" data-toggle="toc" class="sticky-top" aria-label="Table of Contents"></nav>
>>>>>>> 4b0ed3b1
            </div>
            <div class="col-sm-10">
                {{ content
                    | replace: '<blockquote class="hands_on">', '<blockquote class="notranslate hands_on">'
                    | no_translate:site.words_to_not_translate }}

                {% if page.key_points %}
                <blockquote class="key_points">
<<<<<<< HEAD
                    <h3>{% icon keypoints %} {{locale['key-points'] | default: "Key points" }}</h3>
=======
                    <h3>{% icon keypoints aria=false %} Key points</h3>
>>>>>>> 4b0ed3b1
                    <ul>
                        {% for key_point in page.key_points %}
                        <li>{{ key_point | markdownify }}</li>
                        {% endfor %}
                    </ul>
                </blockquote>
                {% endif %}

<<<<<<< HEAD
                <h1>{{ locale['faqs'] | default: "Frequently Asked Questions" }}</h1>
=======
                <h1>Frequently Asked Questions</h1>
>>>>>>> 4b0ed3b1
                Have questions about this tutorial? Check out the {% if hasfaq == "true" %}<a href="faqs/">tutorial FAQ page</a> or the {% endif %} <a href="{{site.baseurl}}/topics/{{topic.name}}/faqs/">FAQ page for the {{topic.title}} topic</a> to see if your question is listed there.
                If not, please ask your question on the <a href="{{site.gitter_url}}">GTN Gitter Channel</a> or the
                <a href="https://help.galaxyproject.org">Galaxy Help Forum</a>

                {% if topic.references %}
                <h1 data-toc-skip>Useful literature</h1>
                <p>Further information, including links to documentation and original publications, regarding the tools, analysis techniques and the interpretation of results described in this tutorial can be found <a href="{{ site.baseurl }}/topics/{{ topic.name }}#references">here</a>.</p>
                {% endif %}

                {% if material.cited %}
<<<<<<< HEAD
                <h1 id="bibliography">{{locale['references']| default: "References" }}</h1>
=======
                <h1 id="bibliography">References</h1>
>>>>>>> 4b0ed3b1
                {% bibliography --cited %}
                {% endif %}

                {% if page.abbreviations %}
<<<<<<< HEAD
                <h1 data-toc-skip>{{ locale['glossary'] | default: "Glossary"}}</h1>
=======
                <h1 data-toc-skip>Glossary</h1>
>>>>>>> 4b0ed3b1
                <dl>
                    {% assign sorted_abbrs = page.abbreviations | sort %}
                    {% for abbr in sorted_abbrs %}
                    <dt>{{ abbr[0] }}</dt>
                    <dd>{{ abbr[1] }}</dd>
                    {% endfor %}
                </dl>
                {% endif %}

<<<<<<< HEAD
                <h1>{{locale['feedback'] | default: "Feedback" }}</h1>
                <p class="text-muted">{{ locale['feedback-text'] | default: "Did you use this material as an instructor? Feel free to give us feedback on"}} <a href="https://github.com/galaxyproject/training-material/issues/1452" target="_blank">{{ locale['feedback-link-text'] | default: "how it went"}}</a>.</p>
=======
                <h1>Feedback</h1>
                <p class="text-muted">Did you use this material as an instructor? Feel free to give us feedback on <a href="https://github.com/galaxyproject/training-material/issues/1452" target="_blank">how it went</a>.</p>
>>>>>>> 4b0ed3b1

                <div id="feedback-button">
                    <img src="/training-material/shared/images/feedback.png" title="Click to activate" alt="Click here to load Google feedback frame" />
                </div>
                <div id="feedback-form">
                </div>
                <script type="text/javascript">
                    (function (window, document) {
                        function onDocumentReady(fn) {
                            if (document.attachEvent ? document.readyState === "complete" : document.readyState !== "loading") {
                                fn();
                            } else {
                                document.addEventListener('DOMContentLoaded', fn);
                            }
                        }

                        onDocumentReady(function () {
                            $("#feedback-button").click(function(evt){
                                var e = $(evt.target)
                                e.hide();

                                $("#feedback-form").html(`
                                    <iframe id="feedback-google" class="google-form" src="https://docs.google.com/forms/d/e/1FAIpQLSd4VZptFTQ03kHkMz0JyW9b6_S8geU5KjNE_tLM0dixT3ZQmA/viewform?embedded=true&entry.1235803833={{ page.title }} ({{ topic.title }})">Loading...</iframe>
                                `)
                            })
                        });
                    })(window, document);
                </script>



<<<<<<< HEAD
                <h1>{{locale['citing-tutorial'] | default: "Citing this Tutorial"}}</h1>
=======
                <h1>Citing this Tutorial</h1>
>>>>>>> 4b0ed3b1
                <p>
                    <ol>
                        <li id="citation-text">
                            {%- include _includes/contributor-author-list-comma.html contributors=page.contributors -%}, {{ page.last_modified_at | date: "%Y" }} <b>{{ page.title }} (Galaxy Training Materials)</b>. <a href="{{ site.url }}{{ site.baseurl }}{{page.url}}">{{ site.url }}{{ site.baseurl }}{{page.url}}</a> Online; accessed TODAY
                        </li>
                        <li>
                        Batut et al., 2018 <b>Community-Driven Data Analysis Training for Biology</b> Cell Systems <a href="https://doi.org/10.1016%2Fj.cels.2018.05.012">10.1016/j.cels.2018.05.012</a>
                        </li>
                    </ol>
                </p>


                <blockquote class="details">
                  <h3><i class="fa fa-info-circle" aria-hidden="true"></i><span class="visually-hidden">details</span> BibTeX</h3>
                  <p style="display: none;">

                <div class="highlighter-rouge"><div class="highlight"><pre class="highlight">
<code id="citation-code">@misc{% raw %}{{% endraw %}{{topic.name}}-{{page.tutorial_name}},
author = "{%- include _includes/contributor-author-list.html contributors=page.contributors -%}",
title = "{{ page.title }} (Galaxy Training Materials)",
year = "{{ page.last_modified_at | date: "%Y"}}",
month = "{{ page.last_modified_at | date: "%m"}}",
day = "{{ page.last_modified_at | date: "%d" }}"
url = "{% raw %}\url{{% endraw %}{{ site.url }}{{ site.baseurl }}{{page.url}}{% raw %}}{% endraw %}",
note = "[Online; accessed TODAY]"
}
@article{Batut_2018,
    doi = {10.1016/j.cels.2018.05.012},
    url = {https://doi.org/10.1016%2Fj.cels.2018.05.012},
    year = 2018,
    month = {jun},
    publisher = {Elsevier {BV}},
    volume = {6},
    number = {6},
    pages = {752--758.e1},
    author = {B{\'{e}}r{\'{e}}nice Batut and Saskia Hiltemann and Andrea Bagnacani and Dannon Baker and Vivek Bhardwaj and Clemens Blank and Anthony Bretaudeau and Loraine Brillet-Gu{\'{e}}guen and Martin {\v{C}}ech and John Chilton and Dave Clements and Olivia Doppelt-Azeroual and Anika Erxleben and Mallory Ann Freeberg and Simon Gladman and Youri Hoogstrate and Hans-Rudolf Hotz and Torsten Houwaart and Pratik Jagtap and Delphine Larivi{\`{e}}re and Gildas Le Corguill{\'{e}} and Thomas Manke and Fabien Mareuil and Fidel Ram{\'{\i}}rez and Devon Ryan and Florian Christoph Sigloch and Nicola Soranzo and Joachim Wolff and Pavankumar Videm and Markus Wolfien and Aisanjiang Wubuli and Dilmurat Yusuf and James Taylor and Rolf Backofen and Anton Nekrutenko and Björn Grüning},
    title = {Community-Driven Data Analysis Training for Biology},
    journal = {Cell Systems}
}</code>
                </pre></div></div>
                </p>
                </blockquote>


<script type="text/javascript">
// update the date on load, or leave fallback of 'today'
d = new Date();
document.getElementById("citation-code").innerHTML = document.getElementById("citation-code").innerHTML.replace("TODAY", d.toDateString());
document.getElementById("citation-text").innerHTML = document.getElementById("citation-text").innerHTML.replace("TODAY", d.toDateString());
</script>

<<<<<<< HEAD
                <h3>{% icon congratulations %} {{locale['congrats'] | default: "Congratulations on successfully completing this tutorial!"}}</h3>
=======
                <h3>{% icon congratulations aria=false %} Congratulations on successfully completing this tutorial!</h3>
>>>>>>> 4b0ed3b1

                {% if topic.name == "contributing" %}
                <blockquote class="agenda">
                    <h3>Developing GTN training material</h3>
                    This tutorial is part of a series to develop GTN training material, feel free to also look at:
                    {% assign topic = site.data[page.topic_name] %}
                    <ol>
                    {% for material in topic_material %}
                        {% if material.enable != "false" %}
                            {% if material.type == "introduction" %}
                    <li><a href="{{ site.baseurl }}/topics/{{ topic.name }}/slides/{{ material.tutorial_name }}.html">{{ material.title }}</a></li>
                            {% elsif material.type == "tutorial" %}
                                {% if material.hands_on %}
                    <li><a href="{{ site.baseurl }}/topics/{{ topic.name  }}/tutorials/{{ material.tutorial_name }}/tutorial.html">{{ material.title }}</a></li>
                                {% elsif material.slides %}
                    <li><a href="{{ site.baseurl }}/topics/{{ topic.name }}/tutorials/{{ material.tutorial_name }}/slides.html">{{ material.title }}</a></li>
                                {% endif %}
                            {% endif %}
                        {% endif %}
                    {% endfor %}
                    </ol>
                </blockquote>
                {% endif %}

                {% if page.follow_up_training %}
                <blockquote class="agenda follow-up">
<<<<<<< HEAD
                    <strong class="follow-up">{% icon curriculum %} Do you want to extend your knowledge? Follow one of our recommended follow-up trainings:</strong>
=======
                    <strong class="follow-up">{% icon curriculum aria=false %} Do you want to extend your knowledge? Follow one of our recommended follow-up trainings:</strong>
>>>>>>> 4b0ed3b1
                    <ul>
                        {% include _includes/display_extra_training.md extra_trainings=page.follow_up_training %}
                    </ul>
                </blockquote>
                {% endif %}

            </div>
        </div>
<<<<<<< HEAD
    </div>
</section>
</div>


<footer>
    <div class="container">
        <p>
            This material is the result of a collaborative work. Thanks to the
            <a href="https://wiki.galaxyproject.org/Teach/GTN">Galaxy Training Network</a>
            and all the <a href="{{ site.baseurl }}/hall-of-fame">contributors</a> ({% include _includes/contributor-text-list.html contributors=page.contributors %})!
        </p>
        <p>
            Found a typo? Something is wrong in this tutorial? Edit it on
            <a href="{{ site.github_repository }}/tree/{{ site.github_repository_branch }}/topics/{{ topic.name }}/tutorials/{{ page.tutorial_name }}/tutorial.md">GitHub</a>.
        </p>
        {% include _includes/license.html %}
=======
>>>>>>> 4b0ed3b1
    </div>
</section>
<br/>
<br/>
<br/><|MERGE_RESOLUTION|>--- conflicted
+++ resolved
@@ -47,59 +47,6 @@
 </script>
 <script src="https://sidecar.gitter.im/dist/sidecar.v1.js" async defer></script>
 
-<<<<<<< HEAD
-<header>
-    <nav class="navbar navbar-expand-lg navbar-dark">
-        <div class="container">
-            <a class="navbar-brand" href="{{ site.baseurl }}/">
-                <img src="{{ site.baseurl }}/{{ site.small_logo }}" height="30" alt="Galaxy Training Network logo">
-                {{ site.title }}
-            </a>
-
-            <button class="navbar-toggler navbar-toggler-right" type="button" data-toggle="collapse" data-target="#top-navbar" aria-controls="top-navbar" aria-expanded="false" aria-label="Toggle navigation">
-                <span class="navbar-toggler-icon"></span>
-            </button>
-            <div class="collapse navbar-collapse" id="top-navbar">
-                <ul class="navbar-nav">
-                    <li class="nav-item">
-                        <a class="nav-link" href="{{ site.baseurl }}/topics/{{ topic.name }}" title="Go back to list of tutorials">
-                            {% icon topic %} {{ topic.title }}
-                        </a>
-                    </li>
-
-                    {% include _includes/help.html %}
-
-                    {% include _includes/extras.html %}
-                    <!--
-                    <li class="nav-item">
-                        <a class="nav-link" href="{{ site.github_repository }}/edit/{{ site.github_repository_branch }}/topics/{{ topic.name }}/tutorials/{{ page.tutorial_name }}/tutorial.md">
-                            {% icon github %} Edit
-                        </a>
-                    </li>
-                    -->
-
-                     <!-- Search bar-->
-                    <li class="nav-item">
-                      <div id="navbarSupportedContent">
-                        <!-- Search form -->
-                        <form class="form-inline mr-auto" method="GET" action="{{site.baseurl}}/search">
-                          <i class="fas fa-search nav-link" aria-hidden="true"></i>
-                          <div class="md-form mb-2">
-                            <input name="query" class="form-control nicer" type="text" placeholder="Search Tutorials" aria-label="Search">
-                          </div>
-                        </form>
-                      </div>
-                    </li>
-
-                </ul>
-            </div>
-        </div>
-    </nav>
-</header>
-
-<div class="container main-content">
-=======
->>>>>>> 4b0ed3b1
 <script type="application/ld+json">
     {% include _includes/material.jsonld material=page topic=topic site=site %}
 </script>
@@ -114,31 +61,19 @@
     </div>
     {% endif %}
 
-<<<<<<< HEAD
     <div class="contributors-line">{{ locale['authors'] | default: "Authors" }}: {% include _includes/contributor-badge-list.html contributors=page.contributors %}</div>
 
     <blockquote class="overview">
         <h3>{{ locale['overview'] | default: "Overview"}}</h3>
-        <strong>{% icon question %} {{ locale['questions'] | default: "Questions" }}:</strong>
-=======
-    <div class="contributors-line">By: {% include _includes/contributor-badge-list.html contributors=page.contributors %}</div>
-
-    <blockquote class="overview">
-        <h3>Overview</h3>
         <img alt="Creative Commons License" class="float-right" style="border-width:0; display: inline-block; margin:0" src="https://i.creativecommons.org/l/by/4.0/88x31.png" aria-hidden="true" />
-        <strong>{% icon question aria=false %} Questions</strong>
->>>>>>> 4b0ed3b1
+        <strong>{% icon question aria=false %} {{ locale['questions'] | default: "Questions" }}:</strong>
         <ul>
         {% for question in page.questions %}
         <li>{{ question | markdownify }}</li>
         {% endfor %}
         </ul>
 
-<<<<<<< HEAD
-        <strong>{% icon objectives %} {{ locale['objectives'] | default: "Objectives" }}: </strong>
-=======
-        <strong>{% icon objectives aria=false %} Objectives</strong>
->>>>>>> 4b0ed3b1
+        <strong>{% icon objectives aria=false %} {{ locale['objectives'] | default: "Objectives" }}: </strong>
         <ul>
         {% for objective in page.objectives %}
         <li>{{ objective | markdownify }}</li>
@@ -146,34 +81,19 @@
         </ul>
 
         {% if topic.requirements or page.requirements %}
-<<<<<<< HEAD
-        <strong>{% icon requirements %} {{ locale['requirements'] | default: "Requirements"}}:</strong>
-=======
-        <strong>{% icon requirements aria=false %} Requirements</strong>
->>>>>>> 4b0ed3b1
+        <strong>{% icon requirements aria=false %} {{ locale['requirements'] | default: "Requirements"}}:</strong>
         <ul>
         {% include _includes/display_extra_training.md extra_trainings=topic.requirements %}
         {% include _includes/display_extra_training.md extra_trainings=page.requirements %}
         </ul>
-<<<<<<< HEAD
         {% endif %}
 
         {% if page.time_estimation %}
-        <div><strong>{% icon time %} {{ locale['time-estimation'] | default: "Time estimation"}}:</strong> {{ page.time_estimation | duration_to_human }}</div>
+        <div><strong>{% icon time aria=false %} {{ locale['time-estimation'] | default: "Time estimation"}}:</strong> {{ page.time_estimation | duration_to_human }}</div>
         {% endif %}
 
         {% if page.level %}
-        <div><strong>{% icon level %} {{ locale['level'] | default: "Level"}}: </strong>
-=======
-        {% endif %}
-
-        {% if page.time_estimation %}
-        <div><strong>{% icon time aria=false %} Time estimation:</strong> {{ page.time_estimation | duration_to_human }}</div>
-        {% endif %}
-
-        {% if page.level %}
-        <div><strong>{% icon level aria=false %} Level: </strong>
->>>>>>> 4b0ed3b1
+        <div><strong>{% icon level aria=false %} {{ locale['level'] | default: "Level"}}: </strong>
         {% include _includes/difficulty-indicator.html level=page.level textlabel=true %}</div>
         {% endif %}
 
@@ -187,28 +107,15 @@
         {% endif %}
 
         {% if associated_slides or intro_link or tuto_has_zenodo or own_material.workflows or own_material.tours or tuto_has_docker %}
-<<<<<<< HEAD
         <div id="supporting-materials"><strong><i class="fa fa-external-link" aria-hidden="true"></i> {{ locale['supporting-materials'] | default: "Supporting Materials" }}:</strong></div>
-        <ul>
-            <div class="supporting_material">
+        <ul class="supporting_material">
             {% if associated_slides %}
                 <li class="btn btn-default"><a href="{{ site.baseurl }}/topics/{{ topic.name }}/tutorials/{{ page.tutorial_name }}/slides.html" title="Slides for this tutorial">
-                    {% icon slides %} {{ locale['slides'] | default: "Slides"}}
+                    {% icon slides aria=false %} {{ locale['slides'] | default: "Slides"}}
                 </a></li>
             {% elsif intro_link %}
                 <li class="btn btn-default supporting_material"><a href="{{ site.baseurl }}/topics/{{ topic.name }}/slides/{{ intro_target }}" title="Topic Overview slides">
-                    {% icon slides %} Topic Overview slides
-=======
-        <div id="supporting-materials"><strong><i class="fa fa-external-link" aria-hidden="true"></i> Supporting Materials</strong></div>
-        <ul class="supporting_material">
-            {% if associated_slides %}
-                <li class="btn btn-default"><a href="{{ site.baseurl }}/topics/{{ topic.name }}/tutorials/{{ page.tutorial_name }}/slides.html">
-                    {% icon slides aria=false %} Slides
-                </a></li>
-            {% elsif intro_link %}
-                <li class="btn btn-default supporting_material"><a href="{{ site.baseurl }}/topics/{{ topic.name }}/slides/{{ intro_target }}">
                     {% icon slides aria=false %} Topic Overview slides
->>>>>>> 4b0ed3b1
                 </a></li>
             {% endif %}
 
@@ -233,31 +140,18 @@
             {% if tuto_has_docker and topic.name != 'admin' %}
                 <li class="btn btn-default supporting_material">{% include _includes/instance-dropdown.html instances=instances topic=topic.name tuto=own_material.tutorial_name docker=topic.docker_image label=true %}</li>
             {% endif %}
-<<<<<<< HEAD
-            </div>
         </ul>
         {% endif %}
 
-        <div><strong> {% icon last_modification %} {{ locale['last-modification'] | default: "Last modification" }}:</strong> {{ page.last_modified_at | date: "%b %-d, %Y"}} </div>
-=======
-        </ul>
-        {% endif %}
-
-        <div><strong> {% icon last_modification aria=false %} Last modification:</strong> {{ page.last_modified_at | date: "%b %-d, %Y"}} </div>
+        <div><strong>{% icon last_modification aria=false %} {{ locale['last-modification'] | default: "Last modification" }}:</strong> {{ page.last_modified_at | date: "%b %-d, %Y"}} </div>
         <div><strong>{% icon license aria=false %} License:</strong> Tutorial Content is licensed under <a rel="license" href="http://creativecommons.org/licenses/by/4.0/">Creative Commons Attribution 4.0 International License</a> The GTN Framework is <a rel="license" href="{{ site.github_repository }}/blob/main/LICENSE.md">MIT</a></div>
-
->>>>>>> 4b0ed3b1
     </blockquote>
 
     <div class="container">
         <div class="row">
             <!-- sidebar, which will move to the top on a small screen -->
             <div class="col-sm-2">
-<<<<<<< HEAD
-                <nav id="toc" data-toggle="toc" class="sticky-top"></nav>
-=======
                 <nav id="toc" data-toggle="toc" class="sticky-top" aria-label="Table of Contents"></nav>
->>>>>>> 4b0ed3b1
             </div>
             <div class="col-sm-10">
                 {{ content
@@ -266,11 +160,7 @@
 
                 {% if page.key_points %}
                 <blockquote class="key_points">
-<<<<<<< HEAD
-                    <h3>{% icon keypoints %} {{locale['key-points'] | default: "Key points" }}</h3>
-=======
-                    <h3>{% icon keypoints aria=false %} Key points</h3>
->>>>>>> 4b0ed3b1
+                    <h3>{% icon keypoints aria=false %} {{locale['key-points'] | default: "Key points" }}</h3>
                     <ul>
                         {% for key_point in page.key_points %}
                         <li>{{ key_point | markdownify }}</li>
@@ -279,11 +169,7 @@
                 </blockquote>
                 {% endif %}
 
-<<<<<<< HEAD
                 <h1>{{ locale['faqs'] | default: "Frequently Asked Questions" }}</h1>
-=======
-                <h1>Frequently Asked Questions</h1>
->>>>>>> 4b0ed3b1
                 Have questions about this tutorial? Check out the {% if hasfaq == "true" %}<a href="faqs/">tutorial FAQ page</a> or the {% endif %} <a href="{{site.baseurl}}/topics/{{topic.name}}/faqs/">FAQ page for the {{topic.title}} topic</a> to see if your question is listed there.
                 If not, please ask your question on the <a href="{{site.gitter_url}}">GTN Gitter Channel</a> or the
                 <a href="https://help.galaxyproject.org">Galaxy Help Forum</a>
@@ -294,20 +180,12 @@
                 {% endif %}
 
                 {% if material.cited %}
-<<<<<<< HEAD
                 <h1 id="bibliography">{{locale['references']| default: "References" }}</h1>
-=======
-                <h1 id="bibliography">References</h1>
->>>>>>> 4b0ed3b1
                 {% bibliography --cited %}
                 {% endif %}
 
                 {% if page.abbreviations %}
-<<<<<<< HEAD
                 <h1 data-toc-skip>{{ locale['glossary'] | default: "Glossary"}}</h1>
-=======
-                <h1 data-toc-skip>Glossary</h1>
->>>>>>> 4b0ed3b1
                 <dl>
                     {% assign sorted_abbrs = page.abbreviations | sort %}
                     {% for abbr in sorted_abbrs %}
@@ -317,13 +195,8 @@
                 </dl>
                 {% endif %}
 
-<<<<<<< HEAD
                 <h1>{{locale['feedback'] | default: "Feedback" }}</h1>
                 <p class="text-muted">{{ locale['feedback-text'] | default: "Did you use this material as an instructor? Feel free to give us feedback on"}} <a href="https://github.com/galaxyproject/training-material/issues/1452" target="_blank">{{ locale['feedback-link-text'] | default: "how it went"}}</a>.</p>
-=======
-                <h1>Feedback</h1>
-                <p class="text-muted">Did you use this material as an instructor? Feel free to give us feedback on <a href="https://github.com/galaxyproject/training-material/issues/1452" target="_blank">how it went</a>.</p>
->>>>>>> 4b0ed3b1
 
                 <div id="feedback-button">
                     <img src="/training-material/shared/images/feedback.png" title="Click to activate" alt="Click here to load Google feedback frame" />
@@ -355,11 +228,7 @@
 
 
 
-<<<<<<< HEAD
                 <h1>{{locale['citing-tutorial'] | default: "Citing this Tutorial"}}</h1>
-=======
-                <h1>Citing this Tutorial</h1>
->>>>>>> 4b0ed3b1
                 <p>
                     <ol>
                         <li id="citation-text">
@@ -411,11 +280,7 @@
 document.getElementById("citation-text").innerHTML = document.getElementById("citation-text").innerHTML.replace("TODAY", d.toDateString());
 </script>
 
-<<<<<<< HEAD
-                <h3>{% icon congratulations %} {{locale['congrats'] | default: "Congratulations on successfully completing this tutorial!"}}</h3>
-=======
-                <h3>{% icon congratulations aria=false %} Congratulations on successfully completing this tutorial!</h3>
->>>>>>> 4b0ed3b1
+                <h3>{% icon congratulations aria=false %} {{locale['congrats'] | default: "Congratulations on successfully completing this tutorial!"}}</h3>
 
                 {% if topic.name == "contributing" %}
                 <blockquote class="agenda">
@@ -442,11 +307,7 @@
 
                 {% if page.follow_up_training %}
                 <blockquote class="agenda follow-up">
-<<<<<<< HEAD
-                    <strong class="follow-up">{% icon curriculum %} Do you want to extend your knowledge? Follow one of our recommended follow-up trainings:</strong>
-=======
                     <strong class="follow-up">{% icon curriculum aria=false %} Do you want to extend your knowledge? Follow one of our recommended follow-up trainings:</strong>
->>>>>>> 4b0ed3b1
                     <ul>
                         {% include _includes/display_extra_training.md extra_trainings=page.follow_up_training %}
                     </ul>
@@ -455,26 +316,6 @@
 
             </div>
         </div>
-<<<<<<< HEAD
-    </div>
-</section>
-</div>
-
-
-<footer>
-    <div class="container">
-        <p>
-            This material is the result of a collaborative work. Thanks to the
-            <a href="https://wiki.galaxyproject.org/Teach/GTN">Galaxy Training Network</a>
-            and all the <a href="{{ site.baseurl }}/hall-of-fame">contributors</a> ({% include _includes/contributor-text-list.html contributors=page.contributors %})!
-        </p>
-        <p>
-            Found a typo? Something is wrong in this tutorial? Edit it on
-            <a href="{{ site.github_repository }}/tree/{{ site.github_repository_branch }}/topics/{{ topic.name }}/tutorials/{{ page.tutorial_name }}/tutorial.md">GitHub</a>.
-        </p>
-        {% include _includes/license.html %}
-=======
->>>>>>> 4b0ed3b1
     </div>
 </section>
 <br/>
