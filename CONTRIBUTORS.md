--- conflicted
+++ resolved
@@ -11,11 +11,8 @@
 * Fabian Kilpert (@kilpert)
 * Fidel Ramirez (@fidelram)
 * Friederike Duendar (@friedue)
-<<<<<<< HEAD
+* Gildas Le Corguillé (@lecorguille)
 * Loraine Brillet-Guéguen (@loraine-gueguen)
-=======
-* Gildas Le Corguillé (@lecorguille)
->>>>>>> 2928abc3
 * Thomas Manke (@thomasmanke)
 * Torsten Houwaart
 * Markus Wolfien (@mwolfien)
