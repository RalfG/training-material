# List of contributing organisations
#
# reference maintainers/contributors by their id in tutorial metadata files
#
# valid tags: name, email, linkedin, twitter, gitter, orcid, bio, joined
#
# collection names should be equal to github username, if not, add github: false tag
---

# our real contributing organisations <3 (please add them in alphabetical order)

carpentries:
    name: The Carpentries
    joined: 2021-09

erasmusmc:
    name: Erasmus Medical Center
    url: https://www.erasmusmc.nl
    avatar: "/training-material/shared/images/logo-erasmusmc.png"
    github: false

avans-atgm:
    name: Avans Hogeschool
    joined: 2020-11
    url: https://avans.nl
    avatar: "/training-material/shared/images/logo-avans.png"

earlham:
    name: Earlham Institute
    joined: 2017-09
    url: https://www.earlham.ac.uk/
    avatar: "/training-material/shared/images/earlham_logo.svg"

elixir-europe:
    name: ELIXIR Europe
    joined: 2017-09
    url: https://elixir-europe.org
    avatar: "/training-material/shared/images/elixir.png"

elixir-goblet-ttt:
    name: ELIXIR Goblet Train the Trainers
    joined: 2022-09
    github: false
    avatar: "/training-material/shared/images/elixir.png"

embl-ebi:
    name: European Bioinformatics Institute
    url: https://www.ebi.ac.uk
    avatar: https://raw.githubusercontent.com/nomadscientist/scrnaseq_training/d0fccaa9dc8dc8615eb7146d6c5e96bd36f11f3a/EMBL_EBI_Logo_black.svg
    github: false

MPIIE:
    name: Max Planck Institute of Immunology and Epigenetics
    url: https://www.ie-freiburg.mpg.de
    avatar: https://raw.githubusercontent.com/bgruening/presentations/master/shared/resources/img/14_MPI_IE_logo_mit_180.gif
    github: false

uni-freiburg:
    name: University of Freiburg
    url: https://www.uni-freiburg.de/
    avatar: https://raw.githubusercontent.com/bgruening/presentations/a2e38e4b007994af798320db3a0131c4bb891c0e/shared/resources/img/logo_freiburg.jpg
    github: false

psu:
    name: The Pennsylvania State University
    url: http://www.psu.edu
    avatar: "/training-material/shared/images/psu.png"
    github: false

ifb:
    name: Institut Français de Bioinformatique
    url: https://www.france-bioinformatique.fr/
    avatar: "/training-material/shared/images/ifb.png"
    github: false

<<<<<<< HEAD
Australian-BioCommons:
    name: Australian BioCommons
    url: https://www.biocommons.org.au/
    avatar: "/training-material/shared/images/Australian-Biocommons-Favicon-RGB.png"
    github: false   

UTas:
    name: University of Tasmania
    url: https://www.utas.edu.au/
    avatar: "/training-material/shared/images/UTas_logo.png"
    github: false
=======
pndb:
    name: Pôle National de Données de Biodiversité
    url: https://www.pndb.fr/
    avatar: "/training-material/shared/images/PNDB_sub.png"
    github: false

vib:
    name: Vlaams Instituut voor Biotechnologie
    url: https://vib.be/
    avatar: "/training-material/shared/images/logo-vib.png"
    github: false
    
qiime2:
    name: QIIME2
    url: https://qiime2.org/
    avatar: https://avatars.githubusercontent.com/u/18176583?s=200&v=4
>>>>>>> b260f4fa
<|MERGE_RESOLUTION|>--- conflicted
+++ resolved
@@ -73,7 +73,6 @@
     avatar: "/training-material/shared/images/ifb.png"
     github: false
 
-<<<<<<< HEAD
 Australian-BioCommons:
     name: Australian BioCommons
     url: https://www.biocommons.org.au/
@@ -85,7 +84,7 @@
     url: https://www.utas.edu.au/
     avatar: "/training-material/shared/images/UTas_logo.png"
     github: false
-=======
+
 pndb:
     name: Pôle National de Données de Biodiversité
     url: https://www.pndb.fr/
@@ -101,5 +100,4 @@
 qiime2:
     name: QIIME2
     url: https://qiime2.org/
-    avatar: https://avatars.githubusercontent.com/u/18176583?s=200&v=4
->>>>>>> b260f4fa
+    avatar: https://avatars.githubusercontent.com/u/18176583?s=200&v=4