--- conflicted
+++ resolved
@@ -47,11 +47,6 @@
           make annotate ACTIVATE_ENV=pwd
           npm install
           make rebuild-search-index ACTIVATE_ENV=pwd
-<<<<<<< HEAD
-          make convert-python-notebooks
-=======
-          make convert-notebooks
->>>>>>> 9c6834ed
           JEKYLL_ENV=production bundle exec jekyll build --strict_front_matter -d _site/training-material
         env:
           GTN_FORK: ${{ github.repository_owner }}
